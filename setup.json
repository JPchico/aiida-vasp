{
    "author": "Espen Flage-Larsen", 
    "author_email": "espen.flage-larsen@sintef.no", 
    "classifiers": [
        "Development Status :: 3 - Alpha", 
        "Environment :: Plugins", 
        "Intended Audience :: Science/Research",
        "License :: OSI Approved :: MIT License", 
        "Programming Language :: Python :: 2.7", 
        "Topic :: Scientific/Engineering :: Physics"
    ], 
    "description": "AiiDA Plugin for running VASP calculations.", 
    "entry_points": {
        "aiida.calculations": [
            "vasp.vasp = aiida_vasp.calcs.vasp:VaspCalculation", 
            "vasp.vasp2w90 = aiida_vasp.calcs.vasp2w90:Vasp2w90Calculation"
        ], 
        "aiida.cmdline.data": [
            "vasp-potcar = aiida_vasp.commands.potcar:potcar"
        ], 
        "aiida.data": [
            "vasp.archive = aiida_vasp.data.archive:ArchiveData", 
            "vasp.chargedensity = aiida_vasp.data.chargedensity:ChargedensityData", 
            "vasp.wavefun = aiida_vasp.data.wavefun:WavefunData", 
            "vasp.potcar = aiida_vasp.data.potcar:PotcarData", 
            "vasp.potcar_file = aiida_vasp.data.potcar:PotcarFileData"
        ], 
        "aiida.parsers": [
            "vasp.vasp = aiida_vasp.parsers.vasp:VaspParser", 
            "vasp.vasp2w90 = aiida_vasp.parsers.vasp2w90:Vasp2w90Parser"
        ], 
        "aiida.workflows": [
            "vasp.vasp = aiida_vasp.workchains.vasp:VaspWorkChain", 
            "vasp.verify = aiida_vasp.workchains.verify:VerifyWorkChain", 
            "vasp.converge = aiida_vasp.workchains.converge:ConvergeWorkChain",
	    "vasp.bands = aiida_vasp.workchains.bands:BandsWorkChain",
	    "vasp.master = aiida_vasp.workchains.master:MasterWorkChain",
            "vasp.relax = aiida_vasp.workchains.relax:RelaxWorkChain" 
        ], 
        "console_scripts": [
            "mock-vasp = aiida_vasp.commands.mock_vasp:mock_vasp"
        ]
    }, 
    "extras_require": {
        "dev": [
            "pre-commit == 1.14.4",
            "prospector == 1.1.5",
            "pylint == 1.9.4",
            "flake8",
            "yapf == 0.26.0",
            "coverage == 4.5.2",
            "pytest == 4.3.0",
            "pytest-cov == 2.6.1",
            "pgtest == 1.2.0",
            "packaging"
        ], 
        "graphs": [
            "matplotlib"
        ], 
        "regen_default_paws": [
            "lxml"
        ], 
        "wannier": [
            "aiida-wannier90"
        ]
    }, 
    "include_package_data": true, 
    "install_requires": [
        "aiida-core[atomic_tools] == 1.0.0b6", 
<<<<<<< HEAD
        "ase == 3.17.0", 
=======
        "ase", 
>>>>>>> 54c7f0a5
        "scipy", 
        "pymatgen", 
        "subprocess32", 
        "click", 
        "chainmap", 
        "six", 
        "pyparsing",
        "py == 1.5.4",
        "lxml", 
        "distro",
        "packaging",
        "distro",
        "parsevasp >= 0.4.2"
    ], 
    "license": "MIT License, see LICENSE.txt file.", 
    "name": "aiida-vasp", 
    "reentry_register": true, 
    "scripts": [
        "utils/runwf.py"
    ], 
    "setup_requires": [
        "reentry"
    ], 
    "url": "https://github.com/aiida-vasp/aiida-vasp", 
    "version": "0.2.4"
}<|MERGE_RESOLUTION|>--- conflicted
+++ resolved
@@ -67,11 +67,7 @@
     "include_package_data": true, 
     "install_requires": [
         "aiida-core[atomic_tools] == 1.0.0b6", 
-<<<<<<< HEAD
-        "ase == 3.17.0", 
-=======
         "ase", 
->>>>>>> 54c7f0a5
         "scipy", 
         "pymatgen", 
         "subprocess32", 
