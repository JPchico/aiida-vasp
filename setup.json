--- conflicted
+++ resolved
@@ -87,15 +87,6 @@
     },
     "include_package_data": true,
     "install_requires": [
-<<<<<<< HEAD
-		"aiida-core[atomic_tools] >= 1.2.1,!=1.4.0,!=1.4.1,<2",
-		"psycopg2-binary~=2.8.3",
-		"subprocess32",
-		"pymatgen>=2019.7.2,<=2022.02.03,!=2019.9.7",
-		"lxml",
-		"packaging",
-		"parsevasp@git+https://github.com/aiida-vasp/parsevasp@058bb26872588c4a83dbc93afcfbf638963be1fc"
-=======
 	"aiida-core[atomic_tools] >= 1.2.1,!=1.4.0,!=1.4.1,<2",
 	"psycopg2-binary~=2.8.3",
 	"subprocess32",
@@ -103,6 +94,5 @@
 	"lxml",
 	"packaging",
 	"parsevasp@git+https://github.com/aiida-vasp/parsevasp@573842a96dd3e25b1e8dc53838f3e7db988d356d"
->>>>>>> 8409e179
     ]
 }