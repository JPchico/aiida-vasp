"""
Test submitting a ConvergenceWorkChain.
Only `run` currently works.
"""
# pylint: disable=unused-import,wildcard-import,unused-wildcard-import,unused-argument,redefined-outer-name, too-many-statements, import-outside-toplevel, too-many-locals
from __future__ import print_function

import numpy as np
import pytest
from aiida.common.extendeddicts import AttributeDict

from aiida_vasp.utils.fixtures import *
from aiida_vasp.utils.fixtures.data import POTCAR_FAMILY_NAME, POTCAR_MAP
from aiida_vasp.utils.fixtures.testdata import data_path
from aiida_vasp.utils.aiida_utils import get_data_node
from aiida_vasp.parsers.node_composer import NodeComposer
from aiida_vasp.parsers.content_parsers.kpoints import KpointsParser
from aiida_vasp.parsers.content_parsers.poscar import PoscarParser
from aiida_vasp.parsers.content_parsers.incar import IncarParser
from aiida_vasp.utils.aiida_utils import create_authinfo


@pytest.fixture
def options():
    """pytest fixture for inputs.options for workflows in testing."""
    # 'withmpi' should be set False in testing!
    options = get_data_node('dict',
                            dict={
                                'withmpi': False,
                                'queue_name': 'None',
                                'resources': {
                                    'num_machines': 1,
                                    'num_mpiprocs_per_machine': 1
                                },
                                'max_wallclock_seconds': 3600
                            })
    return options


def test_converge_wc(fresh_aiida_env, potentials, mock_vasp, options):
    """Test submitting only, not correctness, with mocked vasp code."""
    from aiida.orm import Code
    from aiida.plugins import WorkflowFactory
    from aiida.engine import run

    workchain = WorkflowFactory('vasp.converge')

    mock_vasp.store()
    create_authinfo(computer=mock_vasp.computer, store=True)

<<<<<<< HEAD
    structure = None
    with open(data_path('test_converge_wc', 'inp', 'POSCAR'), 'r') as handler:
        structure_parser = PoscarParser(handler=handler)
        structure = structure_parser.get_quantity('poscar-structure')
        structure = NodeComposer.compose_structure('structure', {'structure': structure})
    parameters = None
    with open(data_path('test_converge_wc', 'inp', 'INCAR')) as handler:
        incar_parser = IncarParser(handler=handler)
        parameters = incar_parser.get_quantity('incar')

    parameters['system'] = 'test-case:test_converge_wc'
=======
    test_case = 'test_converge_wc'
    structure = PoscarParser(file_path=data_path(test_case, 'inp', 'POSCAR')).structure
    parameters = IncarParser(file_path=data_path(test_case, 'inp', 'INCAR')).incar
    parameters['system'] = f'test-case:{test_case}'
>>>>>>> f63062b3
    parameters = {k: v for k, v in parameters.items() if k not in ['isif', 'ibrion', 'encut', 'nsw']}

    restart_clean_workdir = get_data_node('bool', False)
    restart_clean_workdir.store()

    inputs = AttributeDict()
    inputs.code = Code.get_from_string('mock-vasp@localhost')
    inputs.structure = structure
    inputs.parameters = get_data_node('dict', dict={'incar': parameters})
    inputs.potential_family = get_data_node('str', POTCAR_FAMILY_NAME)
    inputs.potential_mapping = get_data_node('dict', dict=POTCAR_MAP)
    inputs.options = options
    inputs.max_iterations = get_data_node('int', 1)
    inputs.clean_workdir = get_data_node('bool', False)
    relax = AttributeDict()
    converge = AttributeDict()
    converge.relax = get_data_node('bool', False)
    converge.compress = get_data_node('bool', False)
    converge.displace = get_data_node('bool', False)
    converge.pwcutoff_samples = get_data_node('int', 3)
    converge.k_samples = get_data_node('int', 3)
    relax.perform = get_data_node('bool', True)
    inputs.relax = relax
    inputs.converge = converge
    inputs.verbose = get_data_node('bool', True)
    results, node = run.get_node(workchain, **inputs)
    assert node.exit_status == 0
    converge = results['converge']
    assert 'data' in converge

    conv_data = converge['data']
    try:
        'pw_regular' not in conv_data
    except KeyError:
        # pytest.fail('Did not find pw_regular in converge.data')
        pytest.xfail('Cannot find pw_regular since no test datum are supplied.')
    try:
        'kpoints_regular' not in conv_data
    except KeyError:
        # pytest.fail('Did not find kpoints_regular in converge.data')
        pytest.xfail('Cannot find kpoints_regular since no test datum are supplied.')

    assert 'pwcutoff_recommended' in converge
    try:
        _encut = converge['pwcutoff_recommended'].value
    except AttributeError:
        # pytest.fail('pwcutoff_recommended does not have the expected format')
        pytest.xfail('Cannot find pwcuoff_recommended since no test datum are supplied.')
    assert 'kpoints_recommended' in converge
    try:
        _kpoints = converge['kpoints_recommended'].get_kpoints_mesh()
    except AttributeError:
        # pytest.fail('kpoints_recommended does not have the expected format')
        pytest.xfail('Cannot find kpoints_recommended since no test datum are supplied.')


def compare_converge_datum(conv_data_actual, conv_data_expect):
    """Compare pw_data or k_data in outputs of ConvergeWorkChain with a test case."""
    assert len(conv_data_actual) == len(conv_data_expect)
    for data_actual, data_expect in zip(conv_data_actual, conv_data_expect):
        assert len(data_actual) == len(data_expect)
        for actual, expect in zip(data_actual, data_expect):
            if actual is None:
                assert expect is None
            else:
                assert np.isclose(actual, expect)


def test_converge_wc_pw(fresh_aiida_env, potentials, mock_vasp, options):
    """Test convergence workflow using mock code."""
    from aiida.orm import Code
    from aiida.plugins import WorkflowFactory
    from aiida.engine import run

    workchain = WorkflowFactory('vasp.converge')

    mock_vasp.store()
    create_authinfo(computer=mock_vasp.computer).store()

    structure = None
    with open(data_path('test_converge_wc/pw/200', 'inp', 'POSCAR'), 'r') as handler:
        structure_parser = PoscarParser(handler=handler)
        structure = structure_parser.get_quantity('poscar-structure')
        structure = NodeComposer.compose_structure('structure', {'structure': structure})

    kpoints = None
    with open(data_path('test_converge_wc/pw/200', 'inp', 'KPOINTS'), 'r') as handler:
        kpoints_parser = KpointsParser(handler=handler)
        kpoints = kpoints_parser.get_quantity('kpoints-kpoints')
        kpoints = NodeComposer.compose_array_kpoints('array.kpoints', {'kpoints': kpoints})
        kpoints.set_cell_from_structure(structure)

    parameters = None
    with open(data_path('test_converge_wc/pw/200', 'inp', 'INCAR')) as handler:
        incar_parser = IncarParser(handler=handler)
        parameters = incar_parser.get_quantity('incar')

    parameters['system'] = 'test-case:test_converge_wc'
    parameters = {k: v for k, v in parameters.items() if k not in ['isif', 'ibrion', 'encut', 'nsw']}

    restart_clean_workdir = get_data_node('bool', False)
    restart_clean_workdir.store()

    inputs = AttributeDict()
    inputs.code = Code.get_from_string('mock-vasp@localhost')
    inputs.structure = structure
    inputs.kpoints = kpoints
    inputs.parameters = get_data_node('dict', dict={'incar': parameters})
    inputs.potential_family = get_data_node('str', POTCAR_FAMILY_NAME)
    inputs.potential_mapping = get_data_node('dict', dict=POTCAR_MAP)
    inputs.options = options
    inputs.max_iterations = get_data_node('int', 1)
    inputs.clean_workdir = get_data_node('bool', False)
    relax = AttributeDict()
    converge = AttributeDict()
    relax.perform = get_data_node('bool', False)
    converge.relax = get_data_node('bool', False)
    converge.testing = get_data_node('bool', True)
    converge.compress = get_data_node('bool', False)
    converge.displace = get_data_node('bool', False)
    converge.pwcutoff_start = get_data_node('float', 200)
    converge.pwcutoff_step = get_data_node('float', 50)
    converge.pwcutoff_samples = get_data_node('int', 3)
    inputs.relax = relax
    inputs.converge = converge
    inputs.verbose = get_data_node('bool', True)
    results, node = run.get_node(workchain, **inputs)
    assert node.exit_status == 0
    assert 'converge' in results
    converge = results['converge']
    assert 'data' in converge
    try:
        conv_data = converge['data']['pw_regular']
    except KeyError:
        pytest.fail('Did not find pw_regular in converge.data')
    conv_data_test = [
        [200.0, -10.77974998, 0.0, None, 0.5984],
        [250.0, -10.80762044, 0.0, None, 0.5912],
        [300.0, -10.82261992, 0.0, None, 0.5876],
    ]
    compare_converge_datum(conv_data, conv_data_test)

    assert 'pwcutoff_recommended' in converge
    try:
        _encut = converge['pwcutoff_recommended'].value
        np.testing.assert_equal(_encut, 300)
    except AttributeError:
        pytest.fail('pwcutoff_recommended does not have the expected format')


def test_converge_wc_kgrid(fresh_aiida_env, potentials, mock_vasp, options):
    """Test convergence workflow using mock code."""
    from aiida.orm import Code
    from aiida.plugins import WorkflowFactory
    from aiida.engine import run

    workchain = WorkflowFactory('vasp.converge')

    mock_vasp.store()
    create_authinfo(computer=mock_vasp.computer).store()

    structure = PoscarParser(file_path=data_path('test_converge_wc/kgrid/8_8_8', 'inp', 'POSCAR')).structure
    parameters = IncarParser(file_path=data_path('test_converge_wc/kgrid/8_8_8', 'inp', 'INCAR')).incar
    parameters['system'] = 'test-case:test_converge_wc'
    pwcutoff = parameters['encut']
    parameters = {
        'incar': {k: v for k, v in parameters.items() if k not in ['isif', 'ibrion', 'encut', 'nsw']},
    }

    restart_clean_workdir = get_data_node('bool', False)
    restart_clean_workdir.store()

    inputs = AttributeDict()
    inputs.code = Code.get_from_string('mock-vasp@localhost')
    inputs.structure = structure
    inputs.parameters = get_data_node('dict', dict=parameters)
    inputs.potential_family = get_data_node('str', POTCAR_FAMILY_NAME)
    inputs.potential_mapping = get_data_node('dict', dict=POTCAR_MAP)
    inputs.options = options
    inputs.max_iterations = get_data_node('int', 1)
    inputs.clean_workdir = get_data_node('bool', False)
    relax = AttributeDict()
    relax.perform = get_data_node('bool', False)
    inputs.relax = relax
    converge = AttributeDict()
    converge.pwcutoff = get_data_node('float', pwcutoff)
    converge.k_dense = get_data_node('float', 0.21)  # 10x10x10 mesh
    converge.k_course = get_data_node('float', 0.27)  # 8x8x8 mesh
    converge.k_samples = get_data_node('int', 1)
    converge.testing = get_data_node('bool', True)
    inputs.converge = converge
    inputs.verbose = get_data_node('bool', True)
    results, node = run.get_node(workchain, **inputs)

    assert node.exit_status == 0
    assert 'converge' in results
    converge = results['converge']
    assert 'data' in converge
    conv_data = converge['data']
    try:
        conv_data = converge['data']['kpoints_regular']
    except KeyError:
        pytest.fail('Did not find kpoints_regular in converge.data')
    # this workflow should check 8x8x8 and 10x10x10 meshs
    np.testing.assert_allclose(conv_data[0][:4], [8.0, 8.0, 8.0, pwcutoff])
    np.testing.assert_allclose(conv_data[1][:4], [10.0, 10.0, 10.0, pwcutoff])

    assert 'kpoints_recommended' in converge
    try:
        _kpoints, _ = converge['kpoints_recommended'].get_kpoints_mesh()
        np.testing.assert_equal(_kpoints, [10.0, 10.0, 10.0])
    except AttributeError:
        pytest.fail('kpoints_recommended does not have the expected format')


def test_converge_wc_on_failed(fresh_aiida_env, potentials, mock_vasp, options):
    """Test convergence workflow using mock code."""
    from aiida.orm import Code
    from aiida.plugins import WorkflowFactory
    from aiida.engine import run

    workchain = WorkflowFactory('vasp.converge')

    mock_vasp.store()
    create_authinfo(computer=mock_vasp.computer).store()

    structure = PoscarParser(file_path=data_path('test_converge_wc/pw/200', 'inp', 'POSCAR')).structure
    parameters = IncarParser(file_path=data_path('test_converge_wc/pw/200', 'inp', 'INCAR')).incar
    parameters['system'] = 'test-case:test_converge_wc'
    parameters = {k: v for k, v in parameters.items() if k not in ['isif', 'ibrion', 'encut', 'nsw']}
    kpoints = KpointsParser(file_path=data_path('test_converge_wc/pw/200', 'inp', 'KPOINTS')).kpoints

    restart_clean_workdir = get_data_node('bool', False)
    restart_clean_workdir.store()

    inputs = AttributeDict()
    inputs.code = Code.get_from_string('mock-vasp@localhost')
    inputs.structure = structure
    inputs.kpoints = kpoints
    inputs.parameters = get_data_node('dict', dict={'incar': parameters})
    inputs.potential_family = get_data_node('str', POTCAR_FAMILY_NAME)
    inputs.potential_mapping = get_data_node('dict', dict=POTCAR_MAP)
    inputs.options = options
    inputs.max_iterations = get_data_node('int', 1)
    inputs.clean_workdir = get_data_node('bool', False)
    relax = AttributeDict()
    converge = AttributeDict()
    relax.perform = get_data_node('bool', False)
    converge.relax = get_data_node('bool', False)
    converge.testing = get_data_node('bool', True)
    converge.compress = get_data_node('bool', False)
    converge.displace = get_data_node('bool', False)
    # intentionally make a called RelaxWorkChain fail by not proving output files at 'test_data/test_converge_wc/pw'
    converge.pwcutoff_start = get_data_node('float', 0.0)
    converge.pwcutoff_samples = get_data_node('int', 1)
    inputs.relax = relax
    inputs.converge = converge
    inputs.verbose = get_data_node('bool', True)
    results, node = run.get_node(workchain, **inputs)

    assert node.exit_status == 0
    assert 'converge' in results
    converge = results['converge']
    assert 'data' in converge
    assert 'pwcutoff_recommended' in converge<|MERGE_RESOLUTION|>--- conflicted
+++ resolved
@@ -48,8 +48,8 @@
     mock_vasp.store()
     create_authinfo(computer=mock_vasp.computer, store=True)
 
-<<<<<<< HEAD
     structure = None
+    test_case = 'test_converge_wc'
     with open(data_path('test_converge_wc', 'inp', 'POSCAR'), 'r') as handler:
         structure_parser = PoscarParser(handler=handler)
         structure = structure_parser.get_quantity('poscar-structure')
@@ -59,13 +59,7 @@
         incar_parser = IncarParser(handler=handler)
         parameters = incar_parser.get_quantity('incar')
 
-    parameters['system'] = 'test-case:test_converge_wc'
-=======
-    test_case = 'test_converge_wc'
-    structure = PoscarParser(file_path=data_path(test_case, 'inp', 'POSCAR')).structure
-    parameters = IncarParser(file_path=data_path(test_case, 'inp', 'INCAR')).incar
     parameters['system'] = f'test-case:{test_case}'
->>>>>>> f63062b3
     parameters = {k: v for k, v in parameters.items() if k not in ['isif', 'ibrion', 'encut', 'nsw']}
 
     restart_clean_workdir = get_data_node('bool', False)
@@ -227,8 +221,17 @@
     mock_vasp.store()
     create_authinfo(computer=mock_vasp.computer).store()
 
-    structure = PoscarParser(file_path=data_path('test_converge_wc/kgrid/8_8_8', 'inp', 'POSCAR')).structure
-    parameters = IncarParser(file_path=data_path('test_converge_wc/kgrid/8_8_8', 'inp', 'INCAR')).incar
+    structure = None
+    with open(data_path('test_converge_wc/kgrid/8_8_8', 'inp', 'POSCAR'), 'r') as handler:
+        structure_parser = PoscarParser(handler=handler)
+        structure = structure_parser.get_quantity('poscar-structure')
+        structure = NodeComposer.compose_structure('structure', {'structure': structure})
+
+    parameters = None
+    with open(data_path('test_converge_wc/kgrid/8_8_8', 'inp', 'INCAR')) as handler:
+        incar_parser = IncarParser(handler=handler)
+        parameters = incar_parser.get_quantity('incar')
+
     parameters['system'] = 'test-case:test_converge_wc'
     pwcutoff = parameters['encut']
     parameters = {
@@ -292,11 +295,26 @@
     mock_vasp.store()
     create_authinfo(computer=mock_vasp.computer).store()
 
-    structure = PoscarParser(file_path=data_path('test_converge_wc/pw/200', 'inp', 'POSCAR')).structure
-    parameters = IncarParser(file_path=data_path('test_converge_wc/pw/200', 'inp', 'INCAR')).incar
+    structure = None
+    with open(data_path('test_converge_wc/pw/200', 'inp', 'POSCAR'), 'r') as handler:
+        structure_parser = PoscarParser(handler=handler)
+        structure = structure_parser.get_quantity('poscar-structure')
+        structure = NodeComposer.compose_structure('structure', {'structure': structure})
+
+    kpoints = None
+    with open(data_path('test_converge_wc/pw/200', 'inp', 'KPOINTS'), 'r') as handler:
+        kpoints_parser = KpointsParser(handler=handler)
+        kpoints = kpoints_parser.get_quantity('kpoints-kpoints')
+        kpoints = NodeComposer.compose_array_kpoints('array.kpoints', {'kpoints': kpoints})
+        kpoints.set_cell_from_structure(structure)
+
+    parameters = None
+    with open(data_path('test_converge_wc/pw/200', 'inp', 'INCAR')) as handler:
+        incar_parser = IncarParser(handler=handler)
+        parameters = incar_parser.get_quantity('incar')
+
     parameters['system'] = 'test-case:test_converge_wc'
     parameters = {k: v for k, v in parameters.items() if k not in ['isif', 'ibrion', 'encut', 'nsw']}
-    kpoints = KpointsParser(file_path=data_path('test_converge_wc/pw/200', 'inp', 'KPOINTS')).kpoints
 
     restart_clean_workdir = get_data_node('bool', False)
     restart_clean_workdir.store()
