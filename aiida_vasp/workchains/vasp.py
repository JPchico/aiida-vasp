"""
VASP workchain.

---------------
Contains the VaspWorkChain class definition which uses the BaseRestartWorkChain.


Below is a copy of the error handler logic from aiida-core.

    If the process is excepted or killed, the work chain will abort. Otherwise any attached handlers will be called
    in order of their specified priority. If the process was failed and no handler returns a report indicating that
    the error was handled, it is considered an unhandled process failure and the process is relaunched. If this
    happens twice in a row, the work chain is aborted. In the case that at least one handler returned a report the
    following matrix determines the logic that is followed:

        Process  Handler    Handler     Action
        result   report?    exit code
        -----------------------------------------
        Success      yes        == 0     Restart
        Success      yes        != 0     Abort
        Failed       yes        == 0     Restart
        Failed       yes        != 0     Abort

    If no handler returned a report and the process finished successfully, the work chain's work is considered done
    and it will move on to the next step that directly follows the `while` conditional, if there is one defined in
    the outline.

This means that for a handler:

    - No error found - just return None
    - No action taken
        - the error is not recoverable - return with a non-zero error code with do break
        - the error is not recoverable, but other handler may/maynot save it - return with a non-zero code without do break
        - the error is not recoverable, and the workchain should be aborted immediately - non-zero code + do break

    - Action taken
        - the error is fixed in full - return with a zero error code with `do_break=True`
        - the error is not fixed in full - return with a report with `do_break=False` but has a `exit_code`.
          this mean other handlers (with lower priority) must handle it and return a zero error_code.

"""
import numpy as np

from aiida.engine import while_
from aiida.common.lang import override
#from aiida.engine.job_processes import override
from aiida.common.extendeddicts import AttributeDict
from aiida.common.exceptions import InputValidationError, NotExistent
from aiida.plugins import CalculationFactory
from aiida.orm import Code, CalcJobNode
from aiida.engine.processes.workchains.restart import BaseRestartWorkChain, ProcessHandlerReport, process_handler, WorkChain

from aiida_vasp.utils.aiida_utils import get_data_class, get_data_node
from aiida_vasp.utils.workchains import compose_exit_code, site_magnetization_to_magmom
#from aiida_vasp.workchains.restart import BaseRestartWorkChain
from aiida_vasp.assistant.parameters import ParametersMassage, inherit_and_merge_parameters
from aiida_vasp.calcs.vasp import VaspCalculation

# pylint: disable=no-member


class VaspWorkChain(BaseRestartWorkChain):
    """
    The VASP workchain.

    -------------------
    Error handling enriched wrapper around VaspCalculation.

    Deliberately conserves most of the interface (required inputs) of the VaspCalculation class, but
    makes it possible for a user to interact with a workchain and not a calculation.

    This is intended to be used instead of directly submitting a VaspCalculation,
    so that future features like
    automatic restarting, error checking etc. can be propagated to higher level workchains
    automatically by implementing them here.

    Handlers are implemented to try fix common problems and improves the robustness.
    Individual handlers can be enabled/disabled by setting the ``handler_overrides`` input port.
    Additional settings may be passed under the "settings" input, which is also forwarded to the
    calculations. The avaliable options are:

    - ``USE_WAVECAR_FOR_RESTART`` wether calculation restarts should use the WAVECAR. The default is ``True``.

    Usage::

        from aiida.common.extendeddicts import AttributeDict
        from aiida.work import submit
        basevasp = WorkflowFactory('vasp.vasp')
        inputs = basevasp.get_builder()
        inputs = AttributeDict()
        ## ... set inputs
        submit(basevasp, **inputs)

    To see a working example, including generation of input nodes from scratch, please
    refer to ``examples/run_vasp_lean.py``.
    """
    _verbose = False
    _process_class = CalculationFactory('vasp.vasp')

    @classmethod
    def define(cls, spec):  # pylint: disable=too-many-statements
        super(VaspWorkChain, cls).define(spec)
        spec.input('code', valid_type=Code)
        spec.input('structure', valid_type=(get_data_class('structure'), get_data_class('cif')), required=True)
        spec.input('kpoints', valid_type=get_data_class('array.kpoints'), required=True)
        spec.input('potential_family', valid_type=get_data_class('str'), required=True)
        spec.input('potential_mapping', valid_type=get_data_class('dict'), required=True)
        spec.input('parameters', valid_type=get_data_class('dict'), required=True)
        spec.input('options', valid_type=get_data_class('dict'), required=True)
        spec.input('settings', valid_type=get_data_class('dict'), required=False)
        spec.input('wavecar', valid_type=get_data_class('vasp.wavefun'), required=False)
        spec.input('chgcar', valid_type=get_data_class('vasp.chargedensity'), required=False)
        spec.input('site_magnetization', valid_type=get_data_class('dict'), required=False, help='Site magnetization to be used as MAGMOM')
        spec.input('restart_folder',
                   valid_type=get_data_class('remote'),
                   required=False,
                   help="""
            The restart folder from a previous workchain run that is going to be used.
            """)
        spec.input('max_iterations',
                   valid_type=get_data_class('int'),
                   required=False,
                   default=lambda: get_data_node('int', 5),
                   help="""
            The maximum number of iterations to perform.
            """)
        spec.input('clean_workdir',
                   valid_type=get_data_class('bool'),
                   required=False,
                   default=lambda: get_data_node('bool', True),
                   help="""
            If True, clean the work dir upon the completion of a successfull calculation.
            """)
        spec.input('verbose',
                   valid_type=get_data_class('bool'),
                   required=False,
                   default=lambda: get_data_node('bool', False),
                   help="""
            If True, enable more detailed output during workchain execution.
            """)
        spec.input('dynamics.positions_dof',
                   valid_type=get_data_class('list'),
                   required=False,
                   help="""
            Site dependent flag for selective dynamics when performing relaxation
            """)
        spec.outline(
            cls.setup,
            cls.init_inputs,
            while_(cls.should_run_process)(
                cls.prepare_inputs,
                cls.run_process,
                cls.inspect_process,
            ),
            cls.results,
        )  # yapf: disable

        spec.expose_outputs(cls._process_class)

        spec.exit_code(0, 'NO_ERROR', message='the sun is shining')
        spec.exit_code(700, 'ERROR_NO_POTENTIAL_FAMILY_NAME', message='the user did not supply a potential family name')
        spec.exit_code(701, 'ERROR_POTENTIAL_VALUE_ERROR', message='ValueError was returned from get_potcars_from_structure')
        spec.exit_code(702, 'ERROR_POTENTIAL_DO_NOT_EXIST', message='the potential does not exist')
        spec.exit_code(703, 'ERROR_IN_PARAMETER_MASSAGER', message='the exception: {exception} was thrown while massaging the parameters')

        # Copied from the old plugin restart workchain
        spec.exit_code(0, 'NO_ERROR', message='the sun is shining')
        spec.exit_code(400,
                       'ERROR_ITERATION_RETURNED_NO_CALCULATION',
                       message='the run_calculation step did not successfully add a calculation node to the context')
        spec.exit_code(401, 'ERROR_MAXIMUM_ITERATIONS_EXCEEDED', message='the maximum number of iterations was exceeded')
        spec.exit_code(402, 'ERROR_UNEXPECTED_CALCULATION_STATE', message='the calculation finished with an unexpected calculation state')
        spec.exit_code(403, 'ERROR_UNEXPECTED_CALCULATION_FAILURE', message='the calculation experienced and unexpected failure')
        spec.exit_code(404, 'ERROR_SECOND_CONSECUTIVE_SUBMISSION_FAILURE', message='the calculation failed to submit, twice in a row')
        spec.exit_code(405,
                       'ERROR_SECOND_CONSECUTIVE_UNHANDLED_FAILURE',
                       message='the calculation failed for an unknown reason, twice in a row')
        spec.exit_code(300,
                       'ERROR_MISSING_REQUIRED_OUTPUT',
                       message='the calculation is missing at least one required output in the restart workchain')
        spec.exit_code(500,
                       'ERROR_MISSING_CRITICAL_OUTPUT',
                       message='Missing critical output for inspecting the status of the calculation.')
        spec.exit_code(501,
                       'ERROR_OTHER_INTERVENTION_NEEDED',
                       message='Cannot handle the error - inputs are likely need to be revised manually. Message: {message}')
        spec.exit_code(502,
                       'ERROR_CALCULATION_NOT_FINISHED',
                       message='Cannot handle the error - the last calculation did not reach the end of execution.')
        spec.exit_code(503,
                       'ERROR_ELECTRONIC_STRUCTURE_NOT_CONVERGED',
                       message='Cannot handle the error - the last calculation did not reach electronic convergence.')
        spec.exit_code(504, 'ERROR_IONIC_RELAXATION_NOT_CONVERGED', message='The ionic relaxation is not converged.')
        spec.exit_code(505,
                       'ERROR_UNCONVERGED_ELECTRONIC_STRUCTURE_IN_RELAX',
                       message='At least one of the ionic steps during the relaxation has did not have converged electronic structure.')

    def setup(self):
        super().setup()
        self.ctx.restart_calc = None
        self.ctx.vasp_did_not_execute = False
        self.ctx.last_calc_was_unfinished = False
        self.ctx.use_wavecar = True
        self.ctx.ignore_transient_nelm_breach = False  # Flag for ignoring the NELM breach during the relaxation
        self.ctx.verbose = None
        self.ctx.last_calc_remote_objects = []

    def _init_parameters(self):
        """Collect input to the workchain in the converge namespace and put that into the parameters."""

        # At some point we will replace this with possibly input checking using the PortNamespace on
        # a dict parameter type. As such we remove the workchain input parameters as node entities. Much of
        # the following is just a workaround until that is in place in AiiDA core.
        parameters = inherit_and_merge_parameters(self.inputs)

        return parameters

    def verbose_report(self, *args, **kwargs):
        """Send report if self.ctx.verbose is True"""
        if self.ctx.verbose is True:
            self.report(*args, **kwargs)

    def prepare_inputs(self):
        """
        Enforce some settings for the restart folder and set parameters tags for a restart.
        This is called because launching the sub process.

        NOTE: This method should probably be refactored to give more control on what kind
        of restart is needed
        """
        # Check first if the calling workchain wants a restart in the same folder
        if 'restart_folder' in self.inputs:
            self.ctx.inputs.restart_folder = self.inputs.restart_folder

        # Then check if the workchain wants a restart
        if self.ctx.restart_calc and isinstance(self.ctx.restart_calc.process_class, self._process_class):
            self.ctx.inputs.restart_folder = self.ctx.restart_calc.outputs.remote_folder
            old_parameters = AttributeDict(self.ctx.inputs.parameters).copy()
            parameters = old_parameters.copy()
            # Make sure ISTART and ICHARG is set to read the relevant objects - if they exists
            if 'istart' in parameters and 'WAVECAR' in self.ctx.last_calc_remote_objects:
                # Correct in case of istart = 0
                if parameters.istart == 0 and self.ctx.use_wavecar:
                    parameters.istart = 1
            # Not using the WAVECAR - we make sure ISTART is 0
            if not self.ctx.use_wavecar:
                parameters.istart = 0
            if 'icharg' in parameters and 'CHGCAR' in self.ctx.last_calc_remote_objects:
                parameters.icharg = 1
            if parameters != old_parameters:
                self.ctx.inputs.parameters = parameters
                self.report('Enforced ISTART=1 and ICHARG=1 for restarting the calculation.')

        # Reset the list of valid remote objects and the restart calculation
        self.ctx.last_calc_remote_objects = []
        self.ctx.restart_calc = None

    def update_magmom(self, node=None):
        """
        Update magmom from site magnetization information if avaliable

        :param node: Calculation node to be used, defaults to the last launched calculation.
        """
        if self.is_noncollinear:
            self.report('Automatic carrying on magmom for non-collinear magnetism calculation is not implemented.')
            return

        if node is None:
            node = self.ctx.children[-1]

        if 'site_magnetization' in node.outputs:
            self.ctx.inputs.parameters['magmom'] = site_magnetization_to_magmom(node.outputs.site_magnetization.get_dict())

    def init_inputs(self):  # pylint: disable=too-many-branches, too-many-statements
        """Make sure all the required inputs are there and valid, create input dictionary for calculation."""
        self.ctx.inputs = AttributeDict()
        self.ctx.inputs.parameters = self._init_parameters()
        # Set the code
        self.ctx.inputs.code = self.inputs.code

        # Set the structure (poscar)
        self.ctx.inputs.structure = self.inputs.structure

        # Set the kpoints (kpoints)
        self.ctx.inputs.kpoints = self.inputs.kpoints

        # Set settings
        unsupported_parameters = None
        skip_parameters_validation = False
        if self.inputs.get('settings'):
            self.ctx.inputs.settings = self.inputs.settings
            # Also check if the user supplied additional tags that is not in the supported object.
            settings_dict = self.ctx.inputs.settings.get_dict()
            unsupported_parameters = settings_dict.get('unsupported_parameters', unsupported_parameters)
            skip_parameters_validation = settings_dict.get('skip_parameters_validation', skip_parameters_validation)
            self.ctx.use_wavecar = settings_dict.get('USE_WAVECAR_FOR_RESTART', True)
            # Ensure that the misc - run_status will be available for parsing - otherwise we abort immediately
            # It should be enabled by default.
            parser_settings = settings_dict.get('parser_settings', {})
            if 'add_misc' in parser_settings:
                misc_spec = parser_settings['add_misc']
                if misc_spec is False:
                    raise InputValidationError('The `misc` output must be requested for parsing!')
                if isinstance(misc_spec, list):
                    if 'run_status' not in misc_spec:
                        raise InputValidationError('The quantity `run_status` must be requested for parsing!')

        # Perform inputs massage to accommodate generalization in higher lying workchains
        # and set parameters.
        try:
            parameters_massager = ParametersMassage(self.ctx.inputs.parameters,
                                                    unsupported_parameters,
                                                    skip_parameters_validation=skip_parameters_validation)
        except Exception as exception:  # pylint: disable=broad-except
            return self.exit_codes.ERROR_IN_PARAMETER_MASSAGER.format(exception=exception)  # pylint: disable=no-member
        try:
            # Only set if they exists
            # Set any INCAR tags
            self.ctx.inputs.parameters = parameters_massager.parameters.incar
            # Set any dynamics input (currently only for selective dynamics, e.g. custom write to POSCAR)
            self.ctx.inputs.dynamics = parameters_massager.parameters.dynamics
            # Here we could set additional override flags, but those are not relevant for this VASP plugin
        except AttributeError:
            pass

        # Set options
        # Options is very special, not storable and should be
        # wrapped in the metadata dictionary, which is also not storable
        # and should contain an entry for options
        if 'options' in self.inputs:
            options = {}
            options.update(self.inputs.options)
            self.ctx.inputs.metadata = {'options': options}
            # Override the parser name if it is supplied by the user.
            parser_name = self.ctx.inputs.metadata['options'].get('parser_name')
            if parser_name:
                self.ctx.inputs.metadata['options']['parser_name'] = parser_name
            # Set MPI to True, unless the user specifies otherwise
            withmpi = self.ctx.inputs.metadata['options'].get('withmpi', True)
            self.ctx.inputs.metadata['options']['withmpi'] = withmpi

        # Carry on site magnetization for initialization
        if 'site_magnetization' in self.inputs and not self.is_noncollinear:
            magmom = site_magnetization_to_magmom(self.inputs.site_magnetization.get_dict())
            assert len(magmom) == len(self.inputs.structure.sites)
            self.ctx.inputs.parameters['magmom'] = magmom

        # Utilise default input/output selections
        self.ctx.inputs.metadata['options']['input_filename'] = 'INCAR'
        self.ctx.inputs.metadata['options']['output_filename'] = 'OUTCAR'

        # Make sure we also bring along any label and description set on the WorkChain to the CalcJob, it if does
        # not exists, set to empty string.
        if 'metadata' in self.inputs:
            label = self.inputs.metadata.get('label', '')
            description = self.inputs.metadata.get('description', '')
            if 'metadata' not in self.ctx.inputs:
                self.ctx.inputs.metadata = {}
            self.ctx.inputs.metadata['label'] = label
            self.ctx.inputs.metadata['description'] = description

        # Verify and set potentials (potcar)
        if not self.inputs.potential_family.value:
            self.report('An empty string for the potential family name was detected.')  # pylint: disable=not-callable
            return self.exit_codes.ERROR_NO_POTENTIAL_FAMILY_NAME  # pylint: disable=no-member
        try:
            self.ctx.inputs.potential = get_data_class('vasp.potcar').get_potcars_from_structure(
                structure=self.inputs.structure,
                family_name=self.inputs.potential_family.value,
                mapping=self.inputs.potential_mapping.get_dict())
        except ValueError as err:
            return compose_exit_code(self.exit_codes.ERROR_POTENTIAL_VALUE_ERROR.status, str(err))  # pylint: disable=no-member
        except NotExistent as err:
            return compose_exit_code(self.exit_codes.ERROR_POTENTIAL_DO_NOT_EXIST.status, str(err))  # pylint: disable=no-member

        # Store verbose parameter in ctx - otherwise it will not work after deserialization
        try:
            self.ctx.verbose = self.inputs.verbose.value
        except AttributeError:
            self.ctx.verbose = self._verbose

        # Set the charge density (chgcar)
        if 'chgcar' in self.inputs:
            self.ctx.inputs.charge_density = self.inputs.chgcar

        # Set the wave functions (wavecar)
        if 'wavecar' in self.inputs:
            self.ctx.inputs.wavefunctions = self.inputs.wavecar

        return self.exit_codes.NO_ERROR  # pylint: disable=no-member

    @property
    def is_noncollinear(self):
        """Check if the calculation is a noncollinear one"""
        return self.ctx.inputs.parameters.get('lnoncollinear') or self.ctx.inputs.parameters.get('lsorbit')

    @override
    def on_except(self, exc_info):
        """Handle excepted state."""
        try:
            last_calc = self.ctx.calculations[-1] if self.ctx.calculations else None
            if last_calc is not None:
                self.report('Last calculation: {calc}'.format(calc=repr(last_calc)))  # pylint: disable=not-callable
                sched_err = last_calc.outputs.retrieved.get_file_content('_scheduler-stderr.txt')
                sched_out = last_calc.outputs.retrieved.get_file_content('_scheduler-stdout.txt')
                self.report('Scheduler output:\n{}'.format(sched_out or ''))  # pylint: disable=not-callable
                self.report('Scheduler stderr:\n{}'.format(sched_err or ''))  # pylint: disable=not-callable
        except AttributeError:
            self.report('No calculation was found in the context. '  # pylint: disable=not-callable
                        'Something really awefull happened. '
                        'Please inspect messages and act.')

        return super(VaspWorkChain, self).on_except(exc_info)

    @override
    def on_terminated(self):
        """
        Clean the working directories of all child calculation jobs if `clean_workdir=True` in the inputs and
        the calculation is finished without problem.
        """
        # Directly called the WorkChain method as this method replaces that of the BaseRestartWorkChain
        WorkChain.on_terminated(self)

        if self.inputs.clean_workdir.value is False:  # type: ignore[union-attr]
            self.report('remote folders will not be cleaned')
            return

        if not self.ctx.is_finished:  # type: ignore[union-attr]
            self.report('remote folders will not be cleaned because the workchain finished with error.')
            return

        cleaned_calcs = []

        for called_descendant in self.node.called_descendants:
            if isinstance(called_descendant, CalcJobNode):
                try:
                    called_descendant.outputs.remote_folder._clean()  # pylint: disable=protected-access
                    cleaned_calcs.append(str(called_descendant.pk))
                except (IOError, OSError, KeyError):
                    pass

        if cleaned_calcs:
            self.report(f"cleaned remote folders of calculations: {' '.join(cleaned_calcs)}")

    @process_handler(priority=2000, enabled=False)
    def handler_always_attach_outputs(self, node):
        """
        Handle the case where we attach the outputs even if underlying child calculation ends up
        with some exit status.
        """

        # Only active this error handler at the last iteration
        if node.is_finished_ok or self.ctx.iteration < self.inputs.max_iterations.value:
            return None

        # Attach all outputs from the last workchain
        self.report('At the last iteration - attaching outputs from the last workchain.')
        self.report('WARNING: The attached outptus may contain incorrect results - proceed with causion.')

        # Attach the required outputs defined in the spec
        for name, port in self.spec().outputs.items():

            try:
                output = node.get_outgoing(link_label_filter=name).one().node
            except ValueError:
                if port.required:
                    self.report(f"required output '{name}' was not an output of {self.ctx.process_name}<{node.pk}>")
            else:
                self.out(name, output)

        # Try to get some meaningful exit codes using the sanity check handler
        # Always generate a handler report with do_break so no more handlers will be run and
        # overwrite the error code.
        report = self._calculation_sanity_checks(node)
        if report:
            self.report('Problems during checks of the outputs. The corresponding `exit_code` will be returned.')
            return ProcessHandlerReport(exit_code=report.exit_code, do_break=True)
        return ProcessHandlerReport(exit_code=self.exit_codes.ERROR_MAXIMUM_ITERATION_EXCEEDED, do_break=True)

    @process_handler(priority=1100, exit_codes=VaspCalculation.exit_codes.ERROR_VASP_DID_NOT_EXECUTE)
    def handler_calculation_did_not_run(self, node):
        """Handle the case where the calculation is not performed"""
        if self.ctx.vasp_did_not_execute:
            self.report(f'{node} did not execute, and this is the second time - aborting.')
            return ProcessHandlerReport(do_break=True,
                                        exit_code=self.exit_codes.ERROR_OTHER_INTERVENTION_NEEDED.format(
                                            message='VASP executable did not run on the remote computer.'))

        self.report(f'{node} did not execute - try again')
        self.ctx.vasp_did_not_execute = True
        return ProcessHandlerReport(do_break=True)

    @process_handler(priority=1000)
    def handler_misc_not_exist(self, node):
        """
        Handle the case where misc output is not avaliable, in which case we cannot do anything for it.
        """
        # Check if the run is converged electronically
        if 'misc' not in node.outputs:
            self.report('Cannot found `misc` outputs - please check the process reports for issues.')
            return ProcessHandlerReport(exit_code=self.exit_codes.ERROR_MISSING_CRITICAL_OUTPUT, do_break=True)  # pylint: disable=no-member
        return None

    @process_handler(priority=910, exit_codes=[VaspCalculation.exit_codes.ERROR_DID_NOT_FINISH])
    def handler_unfinished_calc_ionic(self, node):
        """
        Handled the problem such that the calculation is not finished, e.g. did not reach the
        end of execution.

        If WAVECAR exists, just resubmit the calculation with the restart folder.

        If it is a geometry optimization, attempt to restart with output structure + WAVECAR.
        """

        # Check it is a geometry optimization
        incar = self.ctx.inputs.parameters
        if incar.get('nsw', -1) > 0:
            if 'structure' not in node.outputs:
                self.report('Performing a geometry optimization but the output structure is not found.')
                return ProcessHandlerReport(
                    do_break=True,
                    exit_code=self.exit_codes.ERROR_OTHER_INTERVENTION_NEEDED.format(message='No output structure for restart.'))  #pylint: disable=no-member
            self.report('Continuing geometry optimization using the last geometry.')
            self.ctx.inputs.structure = node.outputs.structure
            self._setup_restart(node)
            self.update_magmom(node)
            return ProcessHandlerReport(do_break=True)
        return None

    @process_handler(priority=900)
    def handler_unfinished_calc_generic(self, node):
        """
        A generic handler for unfinished calculations, we attempt to restart it once.
        """

        # Only act on this specific return code, otherwise we reset the flag
        if node.exit_status != VaspCalculation.exit_codes.ERROR_DID_NOT_FINISH.status:
            self.ctx.last_calc_was_unfinished = False
            return None

        if self.ctx.last_calc_was_unfinished:
            msg = ('The last calculation was not completed for the second time, potentially due to insufficient walltime/node failure.'
                   'Please revise the resources request and/or input parameters.')
            return ProcessHandlerReport(do_break=True, exit_code=self.exit_codes.ERROR_OTHER_INTERVENTION_NEEDED.format(message=msg))  #pylint: disable=no-member
        self.report(('The last calculation was not finished - restart using the same set of inputs. '
                     'If it was due to transient problem this may fix it, fingers crossed.'))
        self.ctx.last_calc_was_unfinished = True
        return ProcessHandlerReport(do_break=True)

    @process_handler(priority=850, enabled=False)
    def ignore_nelm_breach_relax(self, node):
        """
        Not a actual handler but works as a switch to bypass checks for NELM breaches in the middle of an ionic relaxation.
        """
        _ = node
        self.ctx.ignore_transient_nelm_breach = True

    @process_handler(priority=800,
                     exit_codes=[
                         VaspCalculation.exit_codes.ERROR_ELECTRONIC_NOT_CONVERGED,
                         VaspCalculation.exit_codes.ERROR_IONIC_NOT_CONVERGED,
                         VaspCalculation.exit_codes.ERROR_DID_NOT_FINISH,
                     ])
    def handler_electronic_conv(self, node):
        """Handle electronic convergence problem"""
        incar = node.inputs.parameters.get_dict()
        run_status = node.outputs.misc['run_status']
        nelm = run_status['nelm']
        algo = incar.get('algo', 'normal')

        # In case of ionic convergence problem, we also act if electronic convergence problem has been reported.
        if node.exit_status in [
                VaspCalculation.exit_codes.ERROR_IONIC_NOT_CONVERGED.status, VaspCalculation.exit_codes.ERROR_DID_NOT_FINISH
        ]:
            perform_fix = False
            if run_status['consistent_nelm_breach']:
                self.report('The NELM limit has been breached in all ionic steps - proceed to take actions for improving convergence.')
                perform_fix = True
            elif run_status['contains_nelm_breach']:
                # Then there are some breaches in the ionic cycles
                if self.ctx.ignore_transient_nelm_breach:
                    self.report('WARNING: NELM limit breached in some ionic steps but requested to ignore this - no action taken.')
                    perform_fix = False
                else:
                    self.report('The NELM limit has been breached in some ionic steps - proceed to take actions for improving convergence.')
                    perform_fix = True
            if not perform_fix:
                return None

        if algo.lower() in ('fast', 'veryfast'):
            incar['algo'] = 'normal'
            self._setup_restart(node)
            self.ctx.inputs.parameters.update(incar)
            self.report(f'Setting ALGO=normal from ALGO={algo.lower()}')
            return ProcessHandlerReport(do_break=True)

        # The logic below only works for algo=normal
        if algo.lower() == 'normal':
            # First try - Increase NELM
            if nelm < 150:
                incar['nelm'] = 150
                self._setup_restart(node)
                self.ctx.inputs.parameters.update(incar)
                self.report('Setting NELM to 150')
                return ProcessHandlerReport(do_break=True)
            # Adjust AMIX value if NELM is already high
            amix = incar.get('amix', 0.4)
            amix_steps = [0.2, 0.1, 0.05]
            for amix_target in amix_steps:
                if amix > amix_target:
                    incar['amix'] = amix_target
                    # Increase NELM in the mean time - smaller amplitude requires more cycles but more stable.
                    incar['nelm'] = nelm + 20
                    self._setup_restart(node)
                    self.ctx.inputs.parameters.update(incar)
                    self.report('Reducing AMIX to {}'.format(incar['amix']))
                    return ProcessHandlerReport(do_break=True)
            # Change to ALGO if options have been exhausted
            incar['algo'] = 'all'
            self.ctx.inputs.parameters.update(incar)
            self._setup_restart(node)
            self.report('Switching to ALGO = ALL')
            return ProcessHandlerReport(do_break=True)
        self.report('No additional fixes can be applied to improve the electronic convergence - aborting.')
        return ProcessHandlerReport(do_break=True,
                                    exit_code=self.exit_codes.ERROR_OTHER_INTERVENTION_NEEDED.format(
                                        message='Cannot apply fix for reaching electronic convergence.'))

    @process_handler(priority=510, exit_codes=[VaspCalculation.exit_codes.ERROR_IONIC_NOT_CONVERGED], enabled=False)
    def handler_ionic_conv_enhanced(self, node):  #pylint: disable=too-many-return-statements, too-many-branches
        """
        Enhanced handling of ionic relaxation problem beyond simple restarts.

        This is only used when the calculation is having difficuties reaching the
        convergence. This handler should be applied before the standard handler which
        breaks the handling cycle.
        """

        if 'structure' not in node.outputs:
            self.report('Performing a geometry optimization but the output structure is not found.')
            return ProcessHandlerReport(do_break=True,
                                        exit_code=self.exit_codes.ERROR_OTHER_INTERVENTION_NEEDED.format(
                                            message='No output structure for restarting ionic relaxation.'))  #pylint: disable=no-member

        # The simplest solution - resubmit the calculation again
        child_nodes = self.ctx.children
        child_miscs = [node.outputs.misc for node in child_nodes]

        self.update_magmom(node)

        # Enhanced handler only takes place after 3 trials
        if len(child_miscs) < 3:
            return None

        natom = len(self.ctx.inputs.structure.sites)
        # Number of iterations
        ionic_iterations = [misc['run_status']['last_iteration_index'][0] for misc in child_miscs]

        # Output energies
        energies = []
        for misc in child_miscs:
            energies.append(misc.get('total_energies', {}).get('energy_extrapolated'))
        if all([eng is not None for eng in energies[-3:]]):
            de_per_atom = np.diff(energies) / natom
        else:
            return None

        # First check if dE is very small
        if np.all(np.abs(de_per_atom) < 1e-5):
            msg = ('The total energy difference between the last two step is smaller than 1e-5 /atom'
                   '- please consider to revise the cutoff value of the ionic steps.')
            self.report(msg)
            return ProcessHandlerReport(do_break=True, exit_code=self.exit_codes.ERROR_OTHER_INTERVENTION_NEEDED.format(msg))

        # Check if there are very few step performed per launch. Because VASP does not carry over
        # the internal parameters of the optimizer, this can make convergence slower.
        if ionic_iterations[-1] < 5:
            msg = ('Less than 5 iterations performed in the last launch - '
                   'please consider submitting the jobs with revised resources request.')
            self.report(msg)
            return ProcessHandlerReport(do_break=True, exit_code=self.exit_codes.ERROR_OTHER_INTERVENTION_NEEDED.format(msg))

        # Warn about very unusually large number of steps and switch IBRION if needed.
        # Total degrees of freedom
        dof = 3 * natom
        isif = self.ctx.inputs.parameters.get('isif', 2)
        if isif == 3:
            dof += 6

        if sum(ionic_iterations) > dof + 10:
            self.report(f'Unusually large number of iterations performed for the degrees of freedom: {dof}')
            ibrion = self.ctx.inputs.parameters.get('ibrion')
            # In this case alternate between different relaxation algorithms
            if ibrion == 2:
                self.ctx.inputs.parameters['ibrion'] = 1
                self.ctx.inputs.parameters['potim'] = 0.3
                self.ctx.inputs.structure = node.outputs.structure
                self.report('Switching to IBRION=1 from IBRION=2 with POTIM = 0.3')
                return ProcessHandlerReport(do_break=True)
            if ibrion == 1:
                self.ctx.inputs.parameters['ibrion'] = 2
                self.ctx.inputs.parameters['potim'] = 0.1
                self.ctx.inputs.structure = node.outputs.structure
                self.report('Switching to IBRION=2 from IBRION=1 with POTIM = 0.1')
                return ProcessHandlerReport(do_break=True)

        # Check if energies are increasing without significant volume change
        vol_changes = []
        for child in child_nodes:
            inp_vol = child.inputs.structure.get_cell_volume()
            out_vol = child.outputs.structure.get_cell_volume()
            vol_changes.append(out_vol / inp_vol - 1.0)
        vol_changes = np.array(vol_changes)

        vol_tol = 0.03
        if np.all(de_per_atom > 0.0) and np.all(abs(vol_changes[-2:]) < vol_tol):
            msg = 'Energy increasing for the last two iterations - something can be very wrong...'
            self.report(msg)
            return ProcessHandlerReport(do_break=True, exit_code=self.exit_codes.ERROR_OTHER_INTERVENTION_NEEDED.format(msg))

        self.report('No fixes can be applied for ionic convergence.')
        return None

    @process_handler(priority=505, exit_codes=[VaspCalculation.exit_codes.ERROR_IONIC_NOT_CONVERGED])
    def handler_ionic_conv(self, node):
        """Handle ionic convergence problem"""
        if 'structure' not in node.outputs:
            self.report('Performing a geometry optimization but the output structure is not found.')
            return ProcessHandlerReport(do_break=True,
                                        exit_code=self.exit_codes.ERROR_OTHER_INTERVENTION_NEEDED.format(
                                            message='No output structure for restarting ionic relaxation.'))  #pylint: disable=no-member
        # The simplest solution - resubmit the calculation again
        self.report('Continuing geometry optimization using the last geometry.')
        self.ctx.inputs.structure = node.outputs.structure
        self._setup_restart(node)
        self.update_magmom(node)
        return ProcessHandlerReport(do_break=True)

    @process_handler(priority=400, exit_codes=[VaspCalculation.exit_codes.ERROR_VASP_CRITICAL_ERROR])
    def handler_vasp_critical_error(self, node):
        """
        Check if the calculation contain any critical error.
        """
        notification = node.outputs.misc['notifications']
        message = 'Critical error detected in the notifications: {}'.format(', '.join([item.get('name') for item in notification]))
        self.report(message + ' - aborting.')
        return ProcessHandlerReport(do_break=True, exit_code=self.exit_codes.ERROR_OTHER_INTERVENTION_NEEDED.format(message=message))

    @process_handler(priority=5)
    def check_misc_output(self, node):
        """
        Check if misc output exists.
        """
        misc = node.outputs.misc.get_dict()
        if 'run_status' not in misc:
            self.report('`run_status` is not found in misc - cannot verify the integrity of the child calculation.')
            return ProcessHandlerReport(exit_code=self.exit_codes.ERROR_MISSING_CRITICAL_OUTPUT, do_break=True)  # pylint: disable=no-member
        return None

    @process_handler(priority=4)
    def check_calc_is_finished(self, node):
        """
        Check if the calculation has reached the end of execution.
        """
        misc = node.outputs.misc.get_dict()
        run_status = misc['run_status']
        if not run_status.get('finished'):
            self.report(f'The child calculation {node} did not reach the end of execution.')
            return ProcessHandlerReport(exit_code=self.exit_codes.ERROR_CALCULATION_NOT_FINISHED, do_break=True)  # pylint: disable=no-member
        return None

    @process_handler(priority=3)
    def check_electronic_converged(self, node):
        """
        Check if the calculation has converged electronic structure.
        """
        misc = node.outputs.misc.get_dict()
        run_status = misc['run_status']
        # Check that the electronic structure is converged
        if not run_status.get('electronic_converged'):
            self.report(f'The child calculation {node} does not possess a converged electronic structure.')
            return ProcessHandlerReport(exit_code=self.exit_codes.ERROR_ELECTRONIC_STRUCTURE_NOT_CONVERGED, do_break=True)  #pylint: disable=no-member
        if run_status.get('contains_nelm_breach'):
            if self.ctx.ignore_transient_nelm_breach:
                self.report('The calculation contains at least one electronic minimization '
                            'that was truncated. It should thus not be considered converged. '
                            'Upon request from user, this is ignored.')
            else:
                self.report('The calculation contains at least one electronic minimization '
                            'that is truncated. It should thus not be considered converged. '
                            'Treating the calculation as failed. Please inspect, maybe it is salvageable.')
                return ProcessHandlerReport(exit_code=self.exit_codes.ERROR_UNCONVERGED_ELECTRONIC_STRUCTURE_IN_RELAX, do_break=True)  #pylint: disable=no-member

        return None

    @process_handler(priority=2)
    def check_ionic_converged(self, node):
        """
        Check if the calculation has converged ionic structure.
        """

        # Check if we have requested to ignore ionic convergence check at calculation level
        # If so, then this handler should be by-passed
        if 'settings' in node.inputs:
            settings = node.inputs.settings.get_dict()
            if not settings.get('CHECK_IONIC_CONVERGENCE', True):
                return None

        misc = node.outputs.misc.get_dict()
        run_status = misc['run_status']

        # Check that the ionic structure is converged
        if run_status.get('ionic_converged') is False:
            self.report(f'The child calculation {node} did not have converged ionic structure.')
            return ProcessHandlerReport(exit_code=self.exit_codes.ERROR_IONIC_RELAXATION_NOT_CONVERGED, do_break=True)  #pylint: disable=no-member
        return None

    def _calculation_sanity_checks(self, node):  # pylint: disable=no-self-use,unused-argument
        """
        Perform additional sanity checks on successfully completed calculation.
        This method acts invokes the 'check' handlers to check the calculations and abort the workchain if any
        problem is found. This is useful when all of the corresponding error handlers are disabled, and allow
        one to avoid the default behaviour of restarting the calculation one more times regardlessly with unhandled errors.
        """
        checks = [self._check_misc_output, self._check_calc_is_finished, self._check_electronic_converged, self._check_ionic_converged]

        # Go though the checks one after another, return report if necessary
        last_report = None
        for check in checks:
            report = check(node)
            if report:
                if report.do_break:
                    return report
                last_report = report
        return last_report

    def _update_last_calc_objects(self, node):
        """
        Connect to the remote and find the valid objects in th calculation folder

        Only update if the entry is empty in order to avoid too many connections to the remote.
        """
        if not self.ctx.last_calc_remote_objects:
            self.ctx.last_calc_remote_objects = list_valid_objects_in_remote(node.outputs.remote_folder)
        return self.ctx.last_calc_remote_objects

    def _setup_restart(self, node):
        """
<<<<<<< HEAD
        Check the existence of any restart objects, if any of them eixsts use the last calculation
=======
        Check the existence of any restart files, if any of them exists use the last calculation
>>>>>>> f63062b3
        for restart.
        """
        self._update_last_calc_objects(node)
        if 'WAVECAR' in self.ctx.last_calc_remote_objects or 'CHGCAR' in self.ctx.last_calc_remote_objects:
            self.ctx.restart_calc = node
            return True
        return False


def list_valid_objects_in_remote(remote, path='.', size_threshold=0) -> list:
    """
    List non-empty objects in the remote folder

    :param remote: The `RemoteFolder` node to be inspected.
    :param path: The relative path.
    :param size_threshold: The size threshold to treat the object as a valide one.

    :returns: A list of valid objects in the directory.
    """
    none_empty = []
    try:
        contents = remote.listdir_withattributes(path)
    except OSError:
        return []

    for obj in contents:
        if obj['attributes'].st_size > size_threshold and not obj['isdir']:
            none_empty.append(obj['name'])
    return none_empty<|MERGE_RESOLUTION|>--- conflicted
+++ resolved
@@ -846,11 +846,7 @@
 
     def _setup_restart(self, node):
         """
-<<<<<<< HEAD
         Check the existence of any restart objects, if any of them eixsts use the last calculation
-=======
-        Check the existence of any restart files, if any of them exists use the last calculation
->>>>>>> f63062b3
         for restart.
         """
         self._update_last_calc_objects(node)
