"""Utilities for comparing band structures"""
from aiida.orm.calculation.inline import optional_inline
from aiida.orm import DataFactory

<<<<<<< HEAD
BandsData = DataFactory('array.bands')
=======
BANDS_CLS = DataFactory('array.bands')
>>>>>>> 15c33360


def _firstspin(bands):
    """Get only the bands for the first spin if multiple are contained"""
    if bands.ndim not in [2, 3]:
        raise ValueError('invalid input')
    if bands.ndim == 3:
        bands = bands[0]
    return bands


@optional_inline
# pylint: disable=too-many-locals
def make_reference_bands_inline(wannier_bands, vasp_bands, efermi=None):
    """
    Compare bandstructure results from wannier and vasp.
    Takes two input array.bands nodes, stores them if they're not already
    stored.
    Takes the relevant bands from the vasp bandstructure and stores and outputs
    them in a node with linkname 'bandcmp'.
    Also returns a parameter data node with linkname 'bandinfo' containing
    fermi energy, bandgap etc of the reference bandstructure.
    """
    import numpy as np
<<<<<<< HEAD
    assert (isinstance(wannier_bands, BandsData))
    assert (isinstance(vasp_bands, BandsData))
    assert (hasattr(wannier_bands, 'labels'))
    assert (hasattr(vasp_bands, 'labels'))
    if vasp_bands.labels:
        assert (vasp_bands.labels == wannier_bands.labels)
    kpcomp = vasp_bands.get_kpoints() == wannier_bands.get_kpoints()
    assert (kpcomp.all(), 'kpoints may not differ')
=======
    assert isinstance(wannier_bands, BANDS_CLS)
    assert isinstance(vasp_bands, BANDS_CLS)
    assert hasattr(wannier_bands, 'labels')
    assert hasattr(vasp_bands, 'labels')
    if vasp_bands.labels:
        assert vasp_bands.labels == wannier_bands.labels
    kpcomp = vasp_bands.get_kpoints() == wannier_bands.get_kpoints()
    assert kpcomp.all(), 'kpoints may not differ'
>>>>>>> 15c33360

    owindow = get_outer_window(wannier_bands)

    wbands = wannier_bands.get_bands()
    vbands, vocc = vasp_bands.get_bands(also_occupations=True)

    # throw away spin dimension if appropriate
    if vbands.ndim == 3:
        vbands = vbands[0]
        vocc = vocc[0]

    # grab the vbands within the outer_window
    # find wich bands within the window match
    # by searching for the best fit using the sum of square errors
    vbands_window = np.empty(wbands.shape)
    vocc_window = np.empty(wbands.shape)
    w_nbands = wbands.shape[1]
    ref_nbands = vbands.shape[1]
<<<<<<< HEAD
    count = 0
    for b in range(w_nbands):
        errs = [
            band_error(wbands[:, b], vbands[:, i]) for i in range(ref_nbands)
=======
    for band_idx in range(w_nbands):
        errs = [
            band_error(wbands[:, band_idx], vbands[:, i])
            for i in range(ref_nbands)
>>>>>>> 15c33360
        ]
        minerr = np.argmin(errs)
        vbands_window[:, band_idx] = vbands[:, minerr]
        vocc_window[:, band_idx] = vocc[:, minerr]

    # For the future:
    # * find each band's index (s, px, py, ...)
    # * store the legend with the comparison node

    # find fermi energy from vasp_bands parent or work without it
    if not efermi:
        try:
            efermi = vasp_bands.inp.bands.out.results.get_dict()['efermi']
        except Exception:  # pylint: disable=broad-except
            pass

    ref_gap_info = band_gap(vbands_window, vocc_window, efermi)
    ref_info = DataFactory('parameter')()
    ref_info.update_dict({'bandgap': ref_gap_info})
    ref_info.update_dict({'efermi': efermi})
    ref_info.update_dict({'outer_window': owindow})

    ref_bands = DataFactory('array.bands')()
    ref_bands.set_kpointsdata(wannier_bands)
    ref_bands.set_bands(vbands_window, occupations=vocc_window)

    return {'bands': ref_bands, 'info': ref_info}


def get_outer_window(bands_node, silent=False):
    """
    Check if bands_node is a child of a calculation and that calculation
    has a parameter data input node with linkname parameters and that
    node has the keys 'dis_win_min' and 'dis_win_max'.
    If that is the case, output outer_window = (min, max).
    """
    owindow = None
    try:
        calc = bands_node.inp.bands
        wset = calc.inp.parameters.get_dict()
        owindow = (wset['dis_win_min'], wset['dis_win_max'])
        # ~ iwindow = (
        # ~     wset['dis_froz_min'],
        # ~     wset['dis_froz_max']
        # ~ )
    except KeyError as err:
        if not silent:
            msg = ('Missing window parameters in input to '
                   'parent calculation:\n') + err.message
            raise KeyError(msg)
    except AttributeError as err:
        if not silent:
            msg = ('bands_node is not an output of an appropriate calc node.' +
<<<<<<< HEAD
                   e.message)
=======
                   err.message)
>>>>>>> 15c33360
            raise AttributeError(msg)
    return owindow


def band_gap(bands, occ, efermi=None):
    """
    find the band gap in a bandstructure
    :param numpy.array bands:
        2D bands array (as from BandsData.get_bands())
    :param numpy.array occ:
        2D occupations array matching bands
    :param float efermi:
        optional: Fermi Energy level
    :return:
        {'gap': gap energy difference,
         'direct': bool wether it's a direct band gap
         'vector': start and end points to draw the
         band gap as an arrow in the bandstructure plot.
         the points consist of (k, Dispersion) coordinates
         }
<<<<<<< HEAD
    '''
    assert (bands.shape == occ.shape)
=======
    """
    assert bands.shape == occ.shape
>>>>>>> 15c33360
    result = {'gap': None, 'direct': None, 'vector': []}
    nbands = bands.shape[1]
    occupied = [i for i in range(nbands) if occ[:, i].any()]
    unoccupied = [i for i in range(nbands) if not occ[:, i].any()]
    # if either homo or lumo is not included, no info can be given
    if not occupied or not unoccupied:  # if any of them is empty
        return result
    # highest band with any occupation
    homo = bands[:, max(occupied)]
    # lowest completely unoccupied band
    lumo = bands[:, min(unoccupied)]
    gap_lower = homo.max()
    gap_lower_k = homo.argmax()
    # if homo crosses efermi, there is no band gap
    if efermi:
        if gap_lower > efermi:
            result['gap'] = 0
            result['direct'] = False
            return result
    gap_upper = lumo.min()
    gap_upper_k = lumo.argmin()
    # if lumo crosses efermi, something is wrong
    if efermi:
        if gap_upper < efermi:
            raise ValueError(
                ('The given E_fermi was higher than '
                 'the lowest point of the lowest unoccupied band'))
    result['gap'] = gap_upper - gap_lower
    result['direct'] = bool(gap_upper_k == gap_lower_k)
    # check wether the two closest points are at the same kpoint (direct)
    # or not (indirect)
    result['vector'] = [(gap_lower_k, gap_lower), (gap_upper_k, gap_upper)]
    return result


def band_error(band1, band2):
    import numpy as np
    return np.square(band1 - band2).sum()


def bands_error(bands1, bands2):
    """
    band for band rms error sqrt((|B1_i - B2_i|^2)/n) where BX_i is the i-th band of
    Band Structure Node X.
    Only works for BandsData nodes with 2d band arrays.
    """
    import numpy as np
<<<<<<< HEAD
    b1 = bands1.get_bands()
    b2 = bands2.get_bands()
    assert (b1.shape == b2.shape)
    nbands = b1.shape[1]
=======
    bands_1 = bands1.get_bands()
    bands_2 = bands2.get_bands()
    assert bands_1.shape == bands_2.shape
    nbands = bands_1.shape[1]
>>>>>>> 15c33360
    err = np.empty(nbands)
    for band_idx in range(nbands):
        b1_i = bands_1[:, band_idx]
        b2_i = bands_2[:, band_idx]
        sq_err = np.square(b1_i - b2_i)
        m_err = sq_err.sum() / len(sq_err)
        err[band_idx] = np.sqrt(m_err)
    return err


# pylint: disable=too-many-locals
def compare_bands(vasp_bands, wannier_bands_list, plot_folder=None):
    """
    Compare a band structure from vasp with different ones from wannier90 obtained for different window parameters

    :param vasp_bands: band structure output node from vasp calculation
    :param wannier_bands_list: list of band structure output nodes from wannier90 calculations
    :param plot_folder: if given, create a plot for each comparison in that folder
    :return:
    """
    import numpy as np
    import aiida_vasp.utils.bands as btool
    owindows = {get_outer_window(b): b for b in wannier_bands_list}
    ref_bands = {
        k: make_reference_bands_inline(wannier_bands=b, vasp_bands=vasp_bands)
        for k, b in owindows.iteritems()
    }
    info = {}
    for wannier_bands in wannier_bands_list:
        owindow = get_outer_window(wannier_bands)
        reference = ref_bands[owindow]['bands']
        refinfo = ref_bands[owindow]['info'].get_dict()
        wannier_calc = wannier_bands.inp.bands
        wannier_param = wannier_calc.inp.parameters.get_dict()
        iwindow = [
            wannier_param['dis_froz_min'], wannier_param['dis_froz_max']
        ]
        wannier_gap = band_gap(wannier_bands.get_bands(),
                               reference.get_array('occupations'))
        ref_gap = refinfo['bandgap']
        if wannier_gap['vector']:
            wannier_k_gap = np.array(
                [wannier_gap['vector'][0][0], wannier_gap['vector'][1][0]])
            ref_k_gap = np.array(
                [wannier_gap['vector'][0][0], wannier_gap['vector'][1][0]])
            error_k_gap = np.abs(ref_k_gap - wannier_k_gap)
        else:
            error_k_gap = []
        info[wannier_bands.pk] = {
            'calc':
            wannier_calc.pk,
            'outer_window':
            owindow,
            'inner_window':
            iwindow,
            'error_per_band':
            bands_error(reference, wannier_bands),
            'error_e_gap':
            wannier_gap['gap'] and abs(wannier_gap['gap'] - ref_gap['gap']),
            'error_direct':
            wannier_gap['direct'] != ref_gap['direct'],
            'error_k_gap':
            error_k_gap
        }
        if plot_folder:
            import os
            colors = ['r', 'b', 'g', 'm', 'c', 'y', 'k']
            title = 'Vasp-Wannier comparison for window {}'.format(
                [owindow, iwindow])
            fig = btool.plot_bstr(
                reference,
                efermi=refinfo['efermi'],
                colors=colors,
                title=title)
            btool.plot_bands(wannier_bands, colors=colors, figure=fig, ls=':')
            xlim = btool.plt.xlim()
            btool.plt.hlines(iwindow, xlim[0], xlim[1], color='k')
            btool.plt.hlines(
                refinfo['efermi'],
                xlim[0],
                xlim[1],
                color='k',
                linestyles='dashed')
            btool.plt.yticks(
                list(btool.plt.yticks()[0]) + [refinfo['efermi']],
                [str(l) for l in btool.plt.yticks()[0]] + [r'$E_{fermi}$'])
            pdf = os.path.join(plot_folder,
                               'comparison_%s.pdf' % wannier_calc.pk)
            fig.savefig(pdf)
            info[wannier_bands.pk]['plot'] = pdf

    return info


<<<<<<< HEAD
def compare_from_window_wf(wf, **kwargs):
    wblist = [v for k, v in wf.get_results().iteritems() if 'bands_' in k]
    vbands = wf.get_result('reference_bands')
=======
def compare_from_window_wf(workflow, **kwargs):
    """Find the relevant bands in the window workflow and compare them"""
    wblist = [
        v for k, v in workflow.get_results().iteritems() if 'bands_' in k
    ]
    vbands = workflow.get_result('reference_bands')
>>>>>>> 15c33360
    return compare_bands(
        vasp_bands=vbands, wannier_bands_list=wblist, **kwargs)


def plot_errors_vs_iwsize(comparison_info):
    """Plot Band structure errors versus size of the inner window parameter for wannier90"""
    import numpy as np
    import aiida_vasp.utils.bands as btool
    ows = []
    iws = []
    data = []
    for value in comparison_info.values():
        outer_window = value['outer_window']
        ows.append(outer_window[1] - outer_window[0])
        inner_window = value['inner_window']
        iws.append(inner_window[1] - inner_window[0])
        err = value['error_per_band'].sum()
        data.append(err)
    ows_i = np.sort(list(set(ows))).tolist()
    iws_i = np.sort(list(set(iws))).tolist()
    plot_data = np.empty((len(iws_i), len(ows_i)))
    for data_i, i in enumerate(data):
        owi = ows_i.index(ows[i])
        iwi = iws_i.index(iws[i])
        plot_data[iwi, owi] = data_i
    fig = btool.plt.figure()
    lines = btool.plt.plot(iws_i, plot_data, figure=fig)
    btool.plt.legend(lines, ows_i)
    return fig, zip(ows, iws, data)<|MERGE_RESOLUTION|>--- conflicted
+++ resolved
@@ -2,11 +2,7 @@
 from aiida.orm.calculation.inline import optional_inline
 from aiida.orm import DataFactory
 
-<<<<<<< HEAD
-BandsData = DataFactory('array.bands')
-=======
 BANDS_CLS = DataFactory('array.bands')
->>>>>>> 15c33360
 
 
 def _firstspin(bands):
@@ -31,16 +27,6 @@
     fermi energy, bandgap etc of the reference bandstructure.
     """
     import numpy as np
-<<<<<<< HEAD
-    assert (isinstance(wannier_bands, BandsData))
-    assert (isinstance(vasp_bands, BandsData))
-    assert (hasattr(wannier_bands, 'labels'))
-    assert (hasattr(vasp_bands, 'labels'))
-    if vasp_bands.labels:
-        assert (vasp_bands.labels == wannier_bands.labels)
-    kpcomp = vasp_bands.get_kpoints() == wannier_bands.get_kpoints()
-    assert (kpcomp.all(), 'kpoints may not differ')
-=======
     assert isinstance(wannier_bands, BANDS_CLS)
     assert isinstance(vasp_bands, BANDS_CLS)
     assert hasattr(wannier_bands, 'labels')
@@ -49,7 +35,6 @@
         assert vasp_bands.labels == wannier_bands.labels
     kpcomp = vasp_bands.get_kpoints() == wannier_bands.get_kpoints()
     assert kpcomp.all(), 'kpoints may not differ'
->>>>>>> 15c33360
 
     owindow = get_outer_window(wannier_bands)
 
@@ -68,17 +53,10 @@
     vocc_window = np.empty(wbands.shape)
     w_nbands = wbands.shape[1]
     ref_nbands = vbands.shape[1]
-<<<<<<< HEAD
-    count = 0
-    for b in range(w_nbands):
-        errs = [
-            band_error(wbands[:, b], vbands[:, i]) for i in range(ref_nbands)
-=======
     for band_idx in range(w_nbands):
         errs = [
             band_error(wbands[:, band_idx], vbands[:, i])
             for i in range(ref_nbands)
->>>>>>> 15c33360
         ]
         minerr = np.argmin(errs)
         vbands_window[:, band_idx] = vbands[:, minerr]
@@ -132,11 +110,7 @@
     except AttributeError as err:
         if not silent:
             msg = ('bands_node is not an output of an appropriate calc node.' +
-<<<<<<< HEAD
-                   e.message)
-=======
                    err.message)
->>>>>>> 15c33360
             raise AttributeError(msg)
     return owindow
 
@@ -157,13 +131,8 @@
          band gap as an arrow in the bandstructure plot.
          the points consist of (k, Dispersion) coordinates
          }
-<<<<<<< HEAD
-    '''
-    assert (bands.shape == occ.shape)
-=======
     """
     assert bands.shape == occ.shape
->>>>>>> 15c33360
     result = {'gap': None, 'direct': None, 'vector': []}
     nbands = bands.shape[1]
     occupied = [i for i in range(nbands) if occ[:, i].any()]
@@ -211,17 +180,10 @@
     Only works for BandsData nodes with 2d band arrays.
     """
     import numpy as np
-<<<<<<< HEAD
-    b1 = bands1.get_bands()
-    b2 = bands2.get_bands()
-    assert (b1.shape == b2.shape)
-    nbands = b1.shape[1]
-=======
     bands_1 = bands1.get_bands()
     bands_2 = bands2.get_bands()
     assert bands_1.shape == bands_2.shape
     nbands = bands_1.shape[1]
->>>>>>> 15c33360
     err = np.empty(nbands)
     for band_idx in range(nbands):
         b1_i = bands_1[:, band_idx]
@@ -316,18 +278,12 @@
     return info
 
 
-<<<<<<< HEAD
-def compare_from_window_wf(wf, **kwargs):
-    wblist = [v for k, v in wf.get_results().iteritems() if 'bands_' in k]
-    vbands = wf.get_result('reference_bands')
-=======
 def compare_from_window_wf(workflow, **kwargs):
     """Find the relevant bands in the window workflow and compare them"""
     wblist = [
         v for k, v in workflow.get_results().iteritems() if 'bands_' in k
     ]
     vbands = workflow.get_result('reference_bands')
->>>>>>> 15c33360
     return compare_bands(
         vasp_bands=vbands, wannier_bands_list=wblist, **kwargs)
 
