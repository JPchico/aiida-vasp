--- conflicted
+++ resolved
@@ -16,12 +16,7 @@
     """
 
     @classproperty
-<<<<<<< HEAD
-    # pylint: disable=protected-access
-    # pylint: disable=no-member
-=======
     # pylint: disable=protected-access,no-member
->>>>>>> 9df1d36f
     def _use_methods(cls):
         """Automatically generated _use_methods function."""
         retdict = JobCalculation._use_methods
