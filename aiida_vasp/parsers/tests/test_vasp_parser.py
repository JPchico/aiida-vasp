"""Unittests for VaspParser."""
# pylint: disable=unused-import,redefined-outer-name,unused-argument,unused-wildcard-import,wildcard-import
# pylint: disable=protected-access,unused-variable,too-few-public-methods, import-outside-toplevel
# pylint: disable=abstract-method

import os
from pathlib import Path
import pytest
import numpy as np

from aiida.plugins import ParserFactory
from aiida.plugins import CalculationFactory

from aiida_vasp.utils.aiida_utils import aiida_version, cmp_version
from aiida_vasp.parsers.content_parsers.base import BaseFileParser
from aiida_vasp.parsers.vasp import NotificationComposer
from aiida_vasp.utils.fixtures import *
from aiida_vasp.utils.fixtures.calcs import ONLY_ONE_CALC, calc_with_retrieved
from aiida_vasp.utils.fixtures.testdata import data_path
from aiida_vasp.utils.aiida_utils import get_data_class
from aiida_vasp.parsers.content_parsers.poscar import PoscarParser
from aiida_vasp.parsers.content_parsers.kpoints import KpointsParser
from aiida_vasp.parsers.node_composer import NodeComposer


class ExampleFileParser(BaseFileParser):
    """Example object parser class for testing VaspParsers functionality."""

    PARSABLE_QUANTITIES = {
        'quantity1': {
            'inputs': [],
            'name': 'quantity_with_alternatives',
            'prerequisites': []
        },
        'quantity2': {
            'inputs': [],
            'name': 'trajectory',
            'prerequisites': ['quantity1']
        },
        'quantity3': {
            'inputs': [],
            'name': 'non_existing_quantity',
            'prerequisites': ['quantity_with_alternatives']
        },
    }

    def __init__(self, *args, **kwargs):
        super(ExampleFileParser, self).__init__(*args, **kwargs)
        self._parsable_items = ExampleFileParser.PARSABLE_QUANTITIES
        self._parsable_data = {}

    def _parse_object(self, inputs):  # pylint: disable=no-self-use
        from aiida.orm.nodes.data.dict import Dict
        result = {}
        for quantity in ExampleFileParser.PARSABLE_QUANTITIES:
            result[quantity] = Dict(dict={})
        return result


class ExampleFileParser2(BaseFileParser):
    """Example class for testing non unique quantity identifiers."""

    PARSABLE_QUANTITIES = {
        'quantity1': {
            'inputs': [],
            'name': 'quantity_with_alternatives',
            'prerequisites': []
        },
    }

    def __init__(self, *args, **kwargs):
        super(ExampleFileParser2, self).__init__(*args, **kwargs)
        self._parsable_items = ExampleFileParser2.PARSABLE_QUANTITIES
        self._parsable_data = {}

    def _parse_object(self, inputs):  # pylint: disable=no-self-use
        from aiida.orm.nodes.data.dict import Dict
        result = {}
        for quantity in ExampleFileParser.PARSABLE_QUANTITIES:
            result[quantity] = Dict(dict={})
        return result


def _get_vasp_parser(calc_with_retrieved, request, settings_dict=None, relative_file_path=None):
    """Return vasp parser before parsing."""

    if settings_dict is None:
        _settings_dict = {
            # 'ADDITIONAL_RETRIEVE_LIST': CalculationFactory('vasp.vasp')._ALWAYS_RETRIEVE_LIST,
            'parser_settings': {
                'add_custom': {
                    'link_name': 'custom_node',
                    'type': 'dict',
                    'quantities': ['quantity2', 'quantity_with_alternatives']
                }
            }
        }
<<<<<<< HEAD
    }
    path = str(os.path.abspath(os.path.dirname(__file__)) + '/../../test_data/basic_run')
    node = calc_with_retrieved(path, settings_dict)
=======
    else:
        _settings_dict = settings_dict
    if relative_file_path is None:
        _relative_file_path = '../../test_data/basic_run'
    else:
        _relative_file_path = relative_file_path

    # Path(request.fspath) will be replaced by request.node.path from pytest v7.
    file_path = str(Path(request.fspath).parent / _relative_file_path)
    node = calc_with_retrieved(file_path, _settings_dict)
>>>>>>> f63062b3
    parser = ParserFactory('vasp.vasp')(node)
    return parser, path, node


@pytest.fixture
def vasp_parser_with_test(calc_with_retrieved, request):
    """Fixture providing a VaspParser instance coupled to a VaspCalculation."""
<<<<<<< HEAD
    parser, path, node = _get_vasp_parser(calc_with_retrieved)
=======
    parser, file_path, node = _get_vasp_parser(calc_with_retrieved, request)
>>>>>>> f63062b3
    parser.add_parser_definition('_scheduler-stderr.txt', {'parser_class': ExampleFileParser, 'is_critical': False})
    success = parser.parse(retrieved_temporary_folder=path)
    try:
        yield parser
    finally:
        parser = ParserFactory('vasp.vasp')(node)


@pytest.fixture
<<<<<<< HEAD
def vasp_parser_without_parsing(calc_with_retrieved):
    parser, path, node = _get_vasp_parser(calc_with_retrieved)
    return parser, path
=======
def vasp_parser_without_parsing(calc_with_retrieved, request):
    parser, file_path, _ = _get_vasp_parser(calc_with_retrieved, request)
    return parser, file_path
>>>>>>> f63062b3


def test_add_parser_quantity_fail(vasp_parser_without_parsing):
    """Add_parsable_quantity without name must fail"""
    parser, path = vasp_parser_without_parsing
    parser.add_parsable_quantity('quantity_with_alternatives', {
        'inputs': [],
        'prerequisites': [],
    })
    with pytest.raises(RuntimeError):
        parser.parse(retrieved_temporary_folder=path)


def test_add_parser_quantity(vasp_parser_without_parsing, aiida_caplog):
    """Add_parsable_quantity with name succeeds."""
    parser, path = vasp_parser_without_parsing
    parser.add_parsable_quantity('quantity_with_alternatives', {'inputs': [], 'prerequisites': [], 'name': '_scheduler-stderr.txt'})
    parser.parse(retrieved_temporary_folder=path)
    quantities = parser._parsable_quantities
    assert 'quantity_with_alternatives' not in quantities.quantity_keys_to_parse
    assert 'quantity_with_alternatives' in quantities._missing_content
    assert quantities._missing_content['quantity_with_alternatives'] == '_scheduler-stderr.txt'


def test_add_parser_definition(vasp_parser_with_test):
    """Check if parser definition is passed to parser."""
    parser = vasp_parser_with_test
    parser_dict = parser._definitions.parser_definitions['_scheduler-stderr.txt']
    assert parser_dict['parser_class'] == ExampleFileParser


def test_parsable_quantities(vasp_parser_with_test):
    """Check whether parsable quantities are set as intended."""
    parser = vasp_parser_with_test
    quantity_keys_to_parse = parser._parsable_quantities.quantity_keys_to_parse
    missing_content = parser._parsable_quantities._missing_content
    quantity_keys = parser._parsable_quantities.quantity_keys_to_content.keys()
    # Check whether all quantities from the added ExampleFileParser have been added.
    for quantity_key in ExampleFileParser.PARSABLE_QUANTITIES:
        assert quantity_key in quantity_keys
    # Check whether quantities have been set up correctly.
    assert 'quantity1' not in missing_content
    assert 'quantity1' in quantity_keys_to_parse
    assert 'quantity2' not in quantity_keys_to_parse
    assert 'quantity3' not in quantity_keys_to_parse
    # check whether the additional non existing quantity has been added. This is for cases,
    # where a quantity is an alternative to another main quantity, which has not been loaded.
    assert 'non_existing_quantity' not in quantity_keys_to_parse


def test_quantity_uniqeness(vasp_parser_with_test):
    """Make sure non-unique quantity identifiers are detected."""
    parser = vasp_parser_with_test
    # Add a second ExampleFileParser that defines a quantity with the same identifier as the first one.
    parser.add_parser_definition('another_test_parser', {'parser_class': ExampleFileParser2, 'is_critical': False})
    with pytest.raises(RuntimeError) as excinfo:
        parser._parsable_quantities.setup(retrieved_content=parser._retrieved_content.keys(),
                                          parser_definitions=parser._definitions.parser_definitions,
                                          quantity_names_to_parse=parser._settings.quantity_names_to_parse)

    assert 'quantity1' in str(excinfo.value)


def xml_path(folder):
    """Return the full path to the XML object."""
    return data_path(folder, 'vasprun.xml')


def poscar_path(folder):
    """Return the full path to the CONTCAR object."""
    return data_path(folder, 'CONTCAR')


def xml_truncate(index, original, tmp):
    """Truncate vasprun.xml at the given line number and parse."""
    with open(original, 'r') as handler:
        content = handler.read().splitlines()
        truncated_content = '\n'.join(content[:-index or None])
    with open(tmp, 'w') as handler:
        handler.write(str(truncated_content))


def test_parser_nodes(request, calc_with_retrieved):
    """Test a few basic node items of the parser."""
    settings_dict = {'parser_settings': {'add_bands': True, 'add_kpoints': True, 'add_misc': ['fermi_level']}}
<<<<<<< HEAD

    path = str(request.fspath.join('..') + '../../../test_data/basic')

    node = calc_with_retrieved(path, settings_dict)

    parser = ParserFactory('vasp.vasp')(node)
=======
    parser, file_path, _ = _get_vasp_parser(calc_with_retrieved,
                                            request,
                                            settings_dict=settings_dict,
                                            relative_file_path='../../test_data/basic')
>>>>>>> f63062b3
    # The test data does not contain OUTCAR - make sure that is allowed
    parser._definitions.parser_definitions['OUTCAR']['is_critical'] = False
    parser.parse(retrieved_temporary_folder=path)
    result = parser.outputs

    misc = result['misc']
    bands = result['bands']
    kpoints = result['kpoints']

    assert isinstance(misc, get_data_class('dict'))
    assert isinstance(bands, get_data_class('array.bands'))
    assert isinstance(kpoints, get_data_class('array.kpoints'))
    assert misc.get_dict()['fermi_level'] == pytest.approx(5.96764939)


def test_parser_exception(request, calc_with_retrieved):
    """
    Test the handling of exceptions/missing quantities

    Here the eigenvalue section of the vasprun.xml and EIGNVAL files are deleted. However,
    we still expect the other properties to be parsed correctly.
    """

    settings_dict = {
        'parser_settings': {
            'add_bands': True,
            'add_kpoints': True,
            'add_misc': ['total_energies', 'maximum_force', 'run_status', 'run_stats', 'notifications']
        }
    }

<<<<<<< HEAD
    path = str(request.fspath.join('..') + '../../../test_data/basic_run_ill_format')

    node = calc_with_retrieved(path, settings_dict)

=======
    # Path(request.fspath) will be replaced by request.node.path from pytest v7.
    file_path = str(Path(request.fspath).parent / '../../test_data/basic_run_ill_format')
    node = calc_with_retrieved(file_path, settings_dict)
>>>>>>> f63062b3
    parser_cls = ParserFactory('vasp.vasp')
    result, output = parser_cls.parse_from_node(node, store_provenance=False, retrieved_temporary_folder=path)

    assert output.is_finished
    assert output.exit_status == 1002

    misc = result['misc']
    assert isinstance(misc, get_data_class('dict'))
    assert misc.get_dict()['maximum_force'] == pytest.approx(0.0)
    assert misc.get_dict()['total_energies']['energy_extrapolated'] == pytest.approx(-36.09616894)
    assert 'bands' not in result
    kpoints = result['kpoints']
    assert isinstance(kpoints, get_data_class('array.kpoints'))


@pytest.mark.xfail(aiida_version() < cmp_version('1.0.0a1'), reason='Element X only present in Aiida >= 1.x')
def test_parse_poscar_silly_read(fresh_aiida_env):
    """
    Parse (read) a reference POSCAR with silly elemental names.

    Using the PoscarParser and compare the result to a reference
    structure.

    """

    # Setup parser
    path = data_path('poscar', 'POSCARSILLY')
    parser = None
    with open(path, 'r') as handler:
        parser = PoscarParser(handler=handler)
    # Compose the node
    structure = parser.get_quantity('poscar-structure')
    result = NodeComposer.compose_structure('structure', {'structure': structure})
    names = result.get_site_kindnames()
    assert names == ['Hamburger', 'Pizza']
    symbols = result.get_symbols_set()
    assert symbols == set(['X', 'X'])


@pytest.mark.parametrize(['vasp_structure'], [('str-InAs',)], indirect=True)
def test_parse_poscar_silly_write(fresh_aiida_env, vasp_structure, tmpdir):
    """
    Parse (read, write) a reference POSCAR with silly elemental names.

    Using the PoscarParser and compare the result to a reference structure.

    """

    # Initialize the content parser
    parser = PoscarParser(data=vasp_structure)

    # Write silly POSCAR content to file
    temp_path = str(tmpdir.join('POSCAR'))
    parser.write(temp_path)

    # Read it again
    with open(temp_path, 'r') as handler:
        parser = PoscarParser(handler=handler)
    structure = parser.get_quantity('poscar-structure')
    result = NodeComposer.compose_structure('structure', {'structure': structure})

    # Compare
    names = result.get_site_kindnames()
    assert names == ['Hamburger', 'Pizza']
    symbols = result.get_symbols_set()
    assert symbols == set(['X', 'X'])


@pytest.mark.parametrize(['vasp_structure'], [('str',)], indirect=True)
def test_parse_poscar_undercase(fresh_aiida_env, vasp_structure, tmpdir):
    """
    Parse a reference POSCAR.

    With potential elemental names using the PoscarParser and compare
    the result to a reference structure.

    """

    parser = PoscarParser(data=vasp_structure)
    result = parser.get_quantity('poscar-structure')
    names = result.get_site_kindnames()
    assert names == ['In', 'As', 'As', 'In_d', 'In_d', 'As']
    symbols = result.get_symbols_set()
    assert symbols == set(['As', 'In'])
    temp_path = str(tmpdir.join('POSCAR'))
    parser.write(temp_path)
    parser = None
    with open(temp_path, 'r') as handler:
        parser = PoscarParser(handler=handler)
    structure = parser.get_quantity('poscar-structure')
    result_reparse = NodeComposer.compose_structure('structure', {'structure': structure})
    names = result_reparse.get_site_kindnames()
    assert names == ['In', 'As', 'As', 'In_d', 'In_d', 'As']
    symbols = result_reparse.get_symbols_set()
    assert symbols == set(['As', 'In'])


def test_parse_kpoints(vasp_kpoints):
    """
    Parse a reference KPOINTS.

    Using the KpointsParser and compare the result to a reference
    KpointsData node.

    """

    kpoints, _ = vasp_kpoints

    try:
        _ = kpoints.get_attribute('mesh')
        path = data_path('kpoints', 'KPOINTS_mesh')
        method = 'get_kpoints_mesh'
        param = 'mesh'
    except AttributeError:
        pass

    try:
        _ = kpoints.get_attribute('array|kpoints')
        path = data_path('kpoints', 'KPOINTS_list')
        method = 'get_kpoints'
        param = 'list'
    except AttributeError:
        pass

    parser = None
    with open(path, 'r') as handler:
        parser = KpointsParser(handler=handler)
    kpts = parser.get_quantity('kpoints-kpoints')
    result = NodeComposer.compose_array_kpoints('array.kpoints', {'kpoints': kpts})
    if param == 'list':
        assert getattr(result, method)().all() == getattr(kpoints, method)().all()
    if param == 'mesh':
        assert getattr(result, method)() == getattr(kpoints, method)()


def test_structure(request, calc_with_retrieved):
    """Test that the structure from vasprun and POSCAR is the same."""
    # turn of everything, except structure
    settings_dict = {
        'parser_settings': {
            'add_trajectory': False,
            'add_bands': False,
            'add_charge_density': False,
            'add_dos': False,
            'add_kpoints': False,
            'add_energies': False,
            'add_misc': False,
            'add_structure': True,
            'add_projectors': False,
            'add_born_charges': False,
            'add_dielectrics': False,
            'add_hessian': False,
            'add_dynmat': False,
            'add_wavecar': False,
            'add_site_magnetization': False,
        }
    }

<<<<<<< HEAD
    path = str(request.fspath.join('..') + '../../../test_data/basic')
    node = calc_with_retrieved(path, settings_dict)

    parser = ParserFactory('vasp.vasp')(node)
=======
    parser, file_path, _ = _get_vasp_parser(calc_with_retrieved,
                                            request,
                                            settings_dict=settings_dict,
                                            relative_file_path='../../test_data/basic')
>>>>>>> f63062b3
    # The test data does not contain OUTCAR - make sure that is allowed
    parser._definitions.parser_definitions['OUTCAR']['is_critical'] = False
    parser.parse(retrieved_temporary_folder=path)
    result = parser.outputs

    # First fetch structure from vasprun
    structure_vasprun = result['structure']
    assert isinstance(structure_vasprun, get_data_class('structure'))

<<<<<<< HEAD
    # Then fetch structure from POSCAR/CONTCAR
    path = str(request.fspath.join('..') + '../../../test_data/basic_poscar')
    node = calc_with_retrieved(path, settings_dict)
    parser = ParserFactory('vasp.vasp')(node)

    # The test data does not contain OUTCAR or vasprun - make sure that is allowed
=======
    # Then from POSCAR/CONTCAR
    parser, file_path, _ = _get_vasp_parser(calc_with_retrieved,
                                            request,
                                            settings_dict=settings_dict,
                                            relative_file_path='../../test_data/basic_poscar')
    # The test data does not contain OUTCAR - make sure that is allowed
>>>>>>> f63062b3
    parser._definitions.parser_definitions['OUTCAR']['is_critical'] = False
    parser._definitions.parser_definitions['vasprun.xml']['is_critical'] = False
    parser.parse(retrieved_temporary_folder=path)
    result = parser.outputs

    structure_poscar = result['structure']

    assert isinstance(structure_poscar, get_data_class('structure'))
    np.testing.assert_allclose(np.round(structure_vasprun.cell, 7), np.round(structure_poscar.cell, 7), rtol=0, atol=1e-8)
    positions_vasprun = []
    positions_poscar = []
    for site in structure_vasprun.sites:
        pos = np.round(np.asarray(site.position), 7)
        positions_vasprun.append(pos)
    for site in structure_poscar.sites:
        pos = np.round(np.asarray(site.position), 7)
        positions_poscar.append(pos)
    positions_vasprun = np.asarray(positions_vasprun)
    positions_poscar = np.asarray(positions_poscar)
    np.testing.assert_allclose(positions_vasprun, positions_poscar, rtol=0, atol=1e-8)


def test_misc(request, calc_with_retrieved):
    """Test that it is possible to extract misc from both vasprun and OUTCAR."""
    # turn of everything, except misc
    settings_dict = {
        'parser_settings': {
            'add_trajectory': False,
            'add_bands': False,
            'add_charge_density': False,
            'add_dos': False,
            'add_kpoints': False,
            'add_energies': False,
            'add_misc': ['fermi_level', 'maximum_stress', 'maximum_force', 'total_energies', 'symmetries'],
            'add_structure': False,
            'add_projectors': False,
            'add_born_charges': False,
            'add_dielectrics': False,
            'add_hessian': False,
            'add_dynmat': False,
            'add_wavecar': False,
            'add_site_magnetization': False,
        }
    }

<<<<<<< HEAD
    path = str(request.fspath.join('..') + '../../../test_data/disp_details')

    node = calc_with_retrieved(path, settings_dict)

=======
    # Path(request.fspath) will be replaced by request.node.path from pytest v7.
    file_path = str(Path(request.fspath).parent / '../../test_data/disp_details')
    node = calc_with_retrieved(file_path, settings_dict)
>>>>>>> f63062b3
    parser_cls = ParserFactory('vasp.vasp')
    result, _ = parser_cls.parse_from_node(node, store_provenance=False, retrieved_temporary_folder=path)

    misc = result['misc']
    assert isinstance(misc, get_data_class('dict'))
    data = misc.get_dict()
    # We already have a test to check if the quantities from the OUTCAR is correct, so
    # only perform rudimentary checks, and the content comming from the xml object.
    assert data['fermi_level'] == pytest.approx(6.17267267)
    assert data['maximum_stress'] == pytest.approx(42.96872956444064)
    assert data['maximum_force'] == pytest.approx(0.21326679)
    assert data['total_energies']['energy_extrapolated'] == pytest.approx(-10.823296)


def test_custom_outputs(request, calc_with_retrieved):
    """Test custom_outputs by fermi_level."""
    parser_settings = [{
        'add_custom_outputs': {
            'type': 'float',
            'quantities': ['fermi_level',],
            'link_name': 'custom_outputs.fermi_level',
        }
    }, {
        'add_custom_outputs': {
            'type': 'float',
            'quantities': ['fermi_level',],
            'link_name': 'fermi_level',
        }
    }, {
        'add_fermi_level': {
            'type': 'float',
            'quantities': ['fermi_level',],
        }
    }, {
        'add_fermi_level': {
            'type': 'float'
        }
    }]

    for parser_setting in parser_settings:
        parser, file_path, _ = _get_vasp_parser(calc_with_retrieved, request, settings_dict={'parser_settings': parser_setting})
        parser.parse(retrieved_temporary_folder=file_path)
        assert 'custom_outputs.fermi_level' in parser.outputs
        assert parser.outputs['custom_outputs.fermi_level'] == pytest.approx(4.29634683)


@pytest.mark.parametrize(
    'config',
    [
        None,
        {
            'random_error': {
                'kind': 'ERROR',
                'regex': 'I AM A WELL DEFINED ERROR',
                'message': 'Okey, this error you do not want.',
                'suggestion': '',
                'location': 'STDOUT',
                'recover': False
            }
        },
        {
            'random_warning': {
                'kind': 'WARNING',
                'regex': 'I AM A WELL DEFINED WARNING',
                'message': 'Okey, this warning is nasty.',
                'suggestion': '',
                'location': 'STDOUT',
                'recover': False
            }
        }  # pylint: disable=too-many-statements, too-many-branches
    ])
@pytest.mark.parametrize('misc_input', [[], ['notifications']])
def test_stream(misc_input, config, request, calc_with_retrieved):
    """Test that the stream parser works and gets stored on a node."""
<<<<<<< HEAD
    path = str(request.fspath.join('..') + '../../../test_data/stdout/out')

=======
>>>>>>> f63062b3
    # turn of everything, except misc
    settings_dict = {
        'parser_settings': {
            'add_trajectory': False,
            'add_bands': False,
            'add_charge_density': False,
            'add_dos': False,
            'add_kpoints': False,
            'add_energies': False,
            'add_misc': misc_input,
            'add_structure': False,
            'add_projectors': False,
            'add_born_charges': False,
            'add_dielectrics': False,
            'add_hessian': False,
            'add_dynmat': False,
            'add_wavecar': False,
            'add_site_magnetization': False,
            'stream_config': config
        }
    }

<<<<<<< HEAD
    node = calc_with_retrieved(path, settings_dict)

    parser = ParserFactory('vasp.vasp')(node)
=======
    parser, file_path, _ = _get_vasp_parser(calc_with_retrieved,
                                            request,
                                            settings_dict=settings_dict,
                                            relative_file_path='../../test_data/stdout/out')
>>>>>>> f63062b3
    parser._definitions.parser_definitions['OUTCAR']['is_critical'] = False
    parser._definitions.parser_definitions['vasprun.xml']['is_critical'] = False
    parser.parse(retrieved_temporary_folder=path)
    result = parser.outputs
    assert result is not None

    if misc_input == []:
        # Test empty misc specification, yields no misc output node
        with pytest.raises(KeyError) as error:
            misc = result['misc']
    else:
        misc = result['misc']
        misc_dict = misc.get_dict()
        if config is not None:
            if 'random_error' in config:
                assert len(misc_dict['notifications']) == 2
                assert misc_dict['notifications'][0]['name'] == 'ibzkpt'
                assert misc_dict['notifications'][0]['kind'] == 'ERROR'
                assert misc_dict['notifications'][0]['regex'] == 'internal error in subroutine IBZKPT'
                assert misc_dict['notifications'][1]['name'] == 'random_error'
                assert misc_dict['notifications'][1]['kind'] == 'ERROR'
                assert misc_dict['notifications'][1]['regex'] == 'I AM A WELL DEFINED ERROR'
            if 'random_warning' in config:
                assert len(misc_dict['notifications']) == 2
                assert misc_dict['notifications'][0]['name'] == 'ibzkpt'
                assert misc_dict['notifications'][0]['kind'] == 'ERROR'
                assert misc_dict['notifications'][0]['regex'] == 'internal error in subroutine IBZKPT'
                assert misc_dict['notifications'][1]['name'] == 'random_warning'
                assert misc_dict['notifications'][1]['kind'] == 'WARNING'
                assert misc_dict['notifications'][1]['regex'] == 'I AM A WELL DEFINED WARNING'
        else:
            assert len(misc_dict['notifications']) == 1
            assert misc_dict['notifications'][0]['name'] == 'ibzkpt'
            assert misc_dict['notifications'][0]['kind'] == 'ERROR'
            assert misc_dict['notifications'][0]['regex'] == 'internal error in subroutine IBZKPT'


def test_stream_history(request, calc_with_retrieved):
    """Test that the stream parser keeps history."""
<<<<<<< HEAD
    path = str(request.fspath.join('..') + '../../../test_data/stdout/out')

=======
>>>>>>> f63062b3
    # turn of everything, except misc
    settings_dict = {
        'parser_settings': {
            'add_trajectory': False,
            'add_bands': False,
            'add_charge_density': False,
            'add_dos': False,
            'add_kpoints': False,
            'add_energies': False,
            'add_misc': ['notifications'],
            'add_structure': False,
            'add_projectors': False,
            'add_born_charges': False,
            'add_dielectrics': False,
            'add_hessian': False,
            'add_dynmat': False,
            'add_wavecar': False,
            'add_site_magnetization': False,
            'stream_config': {
                'random_error': {
                    'kind': 'ERROR',
                    'regex': 'I AM A WELL DEFINED ERROR',
                    'message': 'Okey, this error you do not want.',
                    'suggestion': '',
                    'location': 'STDOUT',
                    'recover': False
                }
            },
            'stream_history': True
        }
    }

<<<<<<< HEAD
    node = calc_with_retrieved(path, settings_dict)
=======
    parser, file_path, _ = _get_vasp_parser(calc_with_retrieved,
                                            request,
                                            settings_dict=settings_dict,
                                            relative_file_path='../../test_data/stdout/out')
>>>>>>> f63062b3

    # The test data does not contain OUTCAR - make sure that is allowed
    parser._definitions.parser_definitions['OUTCAR']['is_critical'] = False
    parser._definitions.parser_definitions['vasprun.xml']['is_critical'] = False
    parser.parse(retrieved_temporary_folder=path)
    result = parser.outputs

    misc = result['misc']
    misc_dict = misc.get_dict()
    assert len(misc_dict['notifications']) == 3
    assert misc_dict['notifications'][0]['name'] == 'ibzkpt'
    assert misc_dict['notifications'][0]['kind'] == 'ERROR'
    assert misc_dict['notifications'][0]['regex'] == 'internal error in subroutine IBZKPT'
    assert misc_dict['notifications'][1]['name'] == 'random_error'
    assert misc_dict['notifications'][1]['kind'] == 'ERROR'
    assert misc_dict['notifications'][1]['regex'] == 'I AM A WELL DEFINED ERROR'
    assert misc_dict['notifications'][2]['name'] == 'random_error'
    assert misc_dict['notifications'][2]['kind'] == 'ERROR'
    assert misc_dict['notifications'][2]['regex'] == 'I AM A WELL DEFINED ERROR'
    for item in misc_dict['notifications']:
        assert item['kind'] != 'WARNING'


def test_notification_composer(vasp_parser_without_parsing):
    """Test the NotificationComposer class"""
    parser, path = vasp_parser_without_parsing
    notifications = [{'name': 'edwav', 'kind': 'ERROR', 'message': 'Error in EDWAV'}]
    composer = NotificationComposer(notifications, {}, {'parameters': get_data_class('dict')(dict={
        'nelect': 10
    })},
                                    parser.exit_codes,
                                    parser_settings=parser._settings)
    exit_code = composer.compose()
    assert exit_code.status == 703

    # BRMIX error but has NELECT defined in the input
    notifications = [{'name': 'brmix', 'kind': 'ERROR', 'message': 'Error in BRMIX'}]
    composer = NotificationComposer(notifications, {}, {'parameters': get_data_class('dict')(dict={
        'nelect': 10
    })},
                                    parser.exit_codes,
                                    parser_settings=parser._settings)
    exit_code = composer.compose()
    assert exit_code is None

    # BRMIX error but no NELECT tag
    composer = NotificationComposer(notifications, {}, {'parameters': get_data_class('dict')(dict={})},
                                    parser.exit_codes,
                                    parser_settings=parser._settings)
    exit_code = composer.compose()
    assert exit_code.status == 703


<<<<<<< HEAD
def test_critical_object_missing(calc_with_retrieved):
    """Test raising return code to indicate that one or more critical filse are missing"""
    parser, path, node = _get_vasp_parser(calc_with_retrieved)
    parser.add_parser_definition('some-critical-object.txt', {'parser_class': ExampleFileParser, 'is_critical': True})
    parser.add_parsable_quantity('quantity_with_alternatives', {'inputs': [], 'prerequisites': [], 'name': '_scheduler-stderr.txt'})
    success = parser.parse(retrieved_temporary_folder=path)
    assert success == parser.exit_codes.ERROR_CRITICAL_MISSING_OBJECT

    # Test missing OUTCAR
    parser, path, node = _get_vasp_parser(calc_with_retrieved)
    # Delete the retrieved OUTCAR object and instantiate the parser
=======
def test_critical_file_missing(calc_with_retrieved, request):
    """Test raising return code to indicate that one or more critical filse are missing"""
    parser, file_path, node = _get_vasp_parser(calc_with_retrieved, request)
    parser.add_parser_definition('some-critical-file.txt', {'parser_class': ExampleFileParser, 'is_critical': True})
    parser.add_parsable_quantity('quantity_with_alternatives', {'inputs': [], 'prerequisites': [], 'file_name': '_scheduler-stderr.txt'})
    success = parser.parse(retrieved_temporary_folder=file_path)
    assert success == parser.exit_codes.ERROR_CRITICAL_MISSING_FILE

    # Test missing OUTCAR
    parser, file_path, node = _get_vasp_parser(calc_with_retrieved, request)
    # Delete the retrieved OUTCAR file and instantiate the parser
>>>>>>> f63062b3
    node.outputs.retrieved.delete_object('OUTCAR', force=True)
    parser = ParserFactory('vasp.vasp')(node)
    # No temporary folder is passed - parse everything for the permanent storage
    success = parser.parse()
    assert success == parser.exit_codes.ERROR_CRITICAL_MISSING_OBJECT<|MERGE_RESOLUTION|>--- conflicted
+++ resolved
@@ -95,11 +95,6 @@
                 }
             }
         }
-<<<<<<< HEAD
-    }
-    path = str(os.path.abspath(os.path.dirname(__file__)) + '/../../test_data/basic_run')
-    node = calc_with_retrieved(path, settings_dict)
-=======
     else:
         _settings_dict = settings_dict
     if relative_file_path is None:
@@ -110,21 +105,17 @@
     # Path(request.fspath) will be replaced by request.node.path from pytest v7.
     file_path = str(Path(request.fspath).parent / _relative_file_path)
     node = calc_with_retrieved(file_path, _settings_dict)
->>>>>>> f63062b3
+
     parser = ParserFactory('vasp.vasp')(node)
-    return parser, path, node
+    return parser, file_path, node
 
 
 @pytest.fixture
 def vasp_parser_with_test(calc_with_retrieved, request):
     """Fixture providing a VaspParser instance coupled to a VaspCalculation."""
-<<<<<<< HEAD
-    parser, path, node = _get_vasp_parser(calc_with_retrieved)
-=======
     parser, file_path, node = _get_vasp_parser(calc_with_retrieved, request)
->>>>>>> f63062b3
     parser.add_parser_definition('_scheduler-stderr.txt', {'parser_class': ExampleFileParser, 'is_critical': False})
-    success = parser.parse(retrieved_temporary_folder=path)
+    success = parser.parse(retrieved_temporary_folder=file_path)
     try:
         yield parser
     finally:
@@ -132,15 +123,9 @@
 
 
 @pytest.fixture
-<<<<<<< HEAD
-def vasp_parser_without_parsing(calc_with_retrieved):
-    parser, path, node = _get_vasp_parser(calc_with_retrieved)
-    return parser, path
-=======
 def vasp_parser_without_parsing(calc_with_retrieved, request):
     parser, file_path, _ = _get_vasp_parser(calc_with_retrieved, request)
     return parser, file_path
->>>>>>> f63062b3
 
 
 def test_add_parser_quantity_fail(vasp_parser_without_parsing):
@@ -226,22 +211,14 @@
 def test_parser_nodes(request, calc_with_retrieved):
     """Test a few basic node items of the parser."""
     settings_dict = {'parser_settings': {'add_bands': True, 'add_kpoints': True, 'add_misc': ['fermi_level']}}
-<<<<<<< HEAD
-
-    path = str(request.fspath.join('..') + '../../../test_data/basic')
-
-    node = calc_with_retrieved(path, settings_dict)
-
-    parser = ParserFactory('vasp.vasp')(node)
-=======
     parser, file_path, _ = _get_vasp_parser(calc_with_retrieved,
                                             request,
                                             settings_dict=settings_dict,
                                             relative_file_path='../../test_data/basic')
->>>>>>> f63062b3
+
     # The test data does not contain OUTCAR - make sure that is allowed
     parser._definitions.parser_definitions['OUTCAR']['is_critical'] = False
-    parser.parse(retrieved_temporary_folder=path)
+    parser.parse(retrieved_temporary_folder=file_path)
     result = parser.outputs
 
     misc = result['misc']
@@ -270,18 +247,11 @@
         }
     }
 
-<<<<<<< HEAD
-    path = str(request.fspath.join('..') + '../../../test_data/basic_run_ill_format')
-
-    node = calc_with_retrieved(path, settings_dict)
-
-=======
     # Path(request.fspath) will be replaced by request.node.path from pytest v7.
     file_path = str(Path(request.fspath).parent / '../../test_data/basic_run_ill_format')
     node = calc_with_retrieved(file_path, settings_dict)
->>>>>>> f63062b3
     parser_cls = ParserFactory('vasp.vasp')
-    result, output = parser_cls.parse_from_node(node, store_provenance=False, retrieved_temporary_folder=path)
+    result, output = parser_cls.parse_from_node(node, store_provenance=False, retrieved_temporary_folder=file_path)
 
     assert output.is_finished
     assert output.exit_status == 1002
@@ -438,44 +408,29 @@
         }
     }
 
-<<<<<<< HEAD
-    path = str(request.fspath.join('..') + '../../../test_data/basic')
-    node = calc_with_retrieved(path, settings_dict)
-
-    parser = ParserFactory('vasp.vasp')(node)
-=======
     parser, file_path, _ = _get_vasp_parser(calc_with_retrieved,
                                             request,
                                             settings_dict=settings_dict,
                                             relative_file_path='../../test_data/basic')
->>>>>>> f63062b3
+
     # The test data does not contain OUTCAR - make sure that is allowed
     parser._definitions.parser_definitions['OUTCAR']['is_critical'] = False
-    parser.parse(retrieved_temporary_folder=path)
+    parser.parse(retrieved_temporary_folder=file_path)
     result = parser.outputs
 
     # First fetch structure from vasprun
     structure_vasprun = result['structure']
     assert isinstance(structure_vasprun, get_data_class('structure'))
 
-<<<<<<< HEAD
-    # Then fetch structure from POSCAR/CONTCAR
-    path = str(request.fspath.join('..') + '../../../test_data/basic_poscar')
-    node = calc_with_retrieved(path, settings_dict)
-    parser = ParserFactory('vasp.vasp')(node)
-
-    # The test data does not contain OUTCAR or vasprun - make sure that is allowed
-=======
     # Then from POSCAR/CONTCAR
     parser, file_path, _ = _get_vasp_parser(calc_with_retrieved,
                                             request,
                                             settings_dict=settings_dict,
                                             relative_file_path='../../test_data/basic_poscar')
     # The test data does not contain OUTCAR - make sure that is allowed
->>>>>>> f63062b3
     parser._definitions.parser_definitions['OUTCAR']['is_critical'] = False
     parser._definitions.parser_definitions['vasprun.xml']['is_critical'] = False
-    parser.parse(retrieved_temporary_folder=path)
+    parser.parse(retrieved_temporary_folder=file_path)
     result = parser.outputs
 
     structure_poscar = result['structure']
@@ -518,18 +473,11 @@
         }
     }
 
-<<<<<<< HEAD
-    path = str(request.fspath.join('..') + '../../../test_data/disp_details')
-
-    node = calc_with_retrieved(path, settings_dict)
-
-=======
     # Path(request.fspath) will be replaced by request.node.path from pytest v7.
     file_path = str(Path(request.fspath).parent / '../../test_data/disp_details')
     node = calc_with_retrieved(file_path, settings_dict)
->>>>>>> f63062b3
     parser_cls = ParserFactory('vasp.vasp')
-    result, _ = parser_cls.parse_from_node(node, store_provenance=False, retrieved_temporary_folder=path)
+    result, _ = parser_cls.parse_from_node(node, store_provenance=False, retrieved_temporary_folder=file_path)
 
     misc = result['misc']
     assert isinstance(misc, get_data_class('dict'))
@@ -544,33 +492,32 @@
 
 def test_custom_outputs(request, calc_with_retrieved):
     """Test custom_outputs by fermi_level."""
-    parser_settings = [{
+    parser_settings = {
         'add_custom_outputs': {
             'type': 'float',
             'quantities': ['fermi_level',],
             'link_name': 'custom_outputs.fermi_level',
-        }
-    }, {
-        'add_custom_outputs': {
+        },
+        'add_custom_outputs2': {
             'type': 'float',
             'quantities': ['fermi_level',],
-            'link_name': 'fermi_level',
-        }
-    }, {
-        'add_fermi_level': {
+            'link_name': 'fermi_level3',
+        },
+        'add_fermi_level2': {
             'type': 'float',
             'quantities': ['fermi_level',],
-        }
-    }, {
+        },
         'add_fermi_level': {
             'type': 'float'
         }
-    }]
-
+    }
     for parser_setting in parser_settings:
-        parser, file_path, _ = _get_vasp_parser(calc_with_retrieved, request, settings_dict={'parser_settings': parser_setting})
+        parser, file_path, _ = _get_vasp_parser(calc_with_retrieved, request, settings_dict={'parser_settings': parser_settings})
         parser.parse(retrieved_temporary_folder=file_path)
         assert 'custom_outputs.fermi_level' in parser.outputs
+        assert 'fermi_level3' in parser.outputs
+        assert 'fermi_level2' in parser.outputs
+        assert 'fermi_level' in parser.outputs
         assert parser.outputs['custom_outputs.fermi_level'] == pytest.approx(4.29634683)
 
 
@@ -602,11 +549,6 @@
 @pytest.mark.parametrize('misc_input', [[], ['notifications']])
 def test_stream(misc_input, config, request, calc_with_retrieved):
     """Test that the stream parser works and gets stored on a node."""
-<<<<<<< HEAD
-    path = str(request.fspath.join('..') + '../../../test_data/stdout/out')
-
-=======
->>>>>>> f63062b3
     # turn of everything, except misc
     settings_dict = {
         'parser_settings': {
@@ -629,19 +571,13 @@
         }
     }
 
-<<<<<<< HEAD
-    node = calc_with_retrieved(path, settings_dict)
-
-    parser = ParserFactory('vasp.vasp')(node)
-=======
     parser, file_path, _ = _get_vasp_parser(calc_with_retrieved,
                                             request,
                                             settings_dict=settings_dict,
                                             relative_file_path='../../test_data/stdout/out')
->>>>>>> f63062b3
     parser._definitions.parser_definitions['OUTCAR']['is_critical'] = False
     parser._definitions.parser_definitions['vasprun.xml']['is_critical'] = False
-    parser.parse(retrieved_temporary_folder=path)
+    parser.parse(retrieved_temporary_folder=file_path)
     result = parser.outputs
     assert result is not None
 
@@ -678,11 +614,6 @@
 
 def test_stream_history(request, calc_with_retrieved):
     """Test that the stream parser keeps history."""
-<<<<<<< HEAD
-    path = str(request.fspath.join('..') + '../../../test_data/stdout/out')
-
-=======
->>>>>>> f63062b3
     # turn of everything, except misc
     settings_dict = {
         'parser_settings': {
@@ -715,19 +646,15 @@
         }
     }
 
-<<<<<<< HEAD
-    node = calc_with_retrieved(path, settings_dict)
-=======
     parser, file_path, _ = _get_vasp_parser(calc_with_retrieved,
                                             request,
                                             settings_dict=settings_dict,
                                             relative_file_path='../../test_data/stdout/out')
->>>>>>> f63062b3
 
     # The test data does not contain OUTCAR - make sure that is allowed
     parser._definitions.parser_definitions['OUTCAR']['is_critical'] = False
     parser._definitions.parser_definitions['vasprun.xml']['is_critical'] = False
-    parser.parse(retrieved_temporary_folder=path)
+    parser.parse(retrieved_temporary_folder=file_path)
     result = parser.outputs
 
     misc = result['misc']
@@ -776,31 +703,17 @@
     assert exit_code.status == 703
 
 
-<<<<<<< HEAD
-def test_critical_object_missing(calc_with_retrieved):
-    """Test raising return code to indicate that one or more critical filse are missing"""
-    parser, path, node = _get_vasp_parser(calc_with_retrieved)
-    parser.add_parser_definition('some-critical-object.txt', {'parser_class': ExampleFileParser, 'is_critical': True})
-    parser.add_parsable_quantity('quantity_with_alternatives', {'inputs': [], 'prerequisites': [], 'name': '_scheduler-stderr.txt'})
-    success = parser.parse(retrieved_temporary_folder=path)
-    assert success == parser.exit_codes.ERROR_CRITICAL_MISSING_OBJECT
-
-    # Test missing OUTCAR
-    parser, path, node = _get_vasp_parser(calc_with_retrieved)
-    # Delete the retrieved OUTCAR object and instantiate the parser
-=======
-def test_critical_file_missing(calc_with_retrieved, request):
-    """Test raising return code to indicate that one or more critical filse are missing"""
+def test_critical_object_missing(calc_with_retrieved, request):
+    """Test raising return code to indicate that one or more critical objects are missing"""
     parser, file_path, node = _get_vasp_parser(calc_with_retrieved, request)
     parser.add_parser_definition('some-critical-file.txt', {'parser_class': ExampleFileParser, 'is_critical': True})
     parser.add_parsable_quantity('quantity_with_alternatives', {'inputs': [], 'prerequisites': [], 'file_name': '_scheduler-stderr.txt'})
     success = parser.parse(retrieved_temporary_folder=file_path)
-    assert success == parser.exit_codes.ERROR_CRITICAL_MISSING_FILE
+    assert success == parser.exit_codes.ERROR_CRITICAL_MISSING_OBJECT
 
     # Test missing OUTCAR
     parser, file_path, node = _get_vasp_parser(calc_with_retrieved, request)
     # Delete the retrieved OUTCAR file and instantiate the parser
->>>>>>> f63062b3
     node.outputs.retrieved.delete_object('OUTCAR', force=True)
     parser = ParserFactory('vasp.vasp')(node)
     # No temporary folder is passed - parse everything for the permanent storage
