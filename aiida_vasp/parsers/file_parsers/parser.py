"""
Base classes for the VASP file parsers.

---------------------------------------
Contains the base classes for the VASP file parsers.
"""
# pylint: disable=import-outside-toplevel
import re
from aiida.common import AIIDA_LOGGER as aiidalogger
from aiida_vasp.utils.delegates import delegate_method_kwargs


class BaseParser(object):  # pylint: disable=useless-object-inheritance
    """Common codebase for all parser utilities."""
    empty_line = re.compile(r'[\r\n]\s*[\r\n]')

    @classmethod
    def line(cls, fobj_or_str, d_type=str):
        """Grab a line from a file object or string and convert it to d_type (default: str)."""
        if isinstance(fobj_or_str, str):
            line = fobj_or_str
        else:
            line = fobj_or_str.readline()
        # previously this was map instead of list comprehension
        res = [d_type(item) for item in line.split()]
        if len(res) == 1:
            return res[0]
        return res

    @classmethod
    def splitlines(cls, fobj_or_str, d_type=float):
        """Split a chunk of text into a list of lines and convert each line to d_type (default: float)."""
        if isinstance(fobj_or_str, str):
            lines = fobj_or_str.split('\n')
        else:
            lines = fobj_or_str.readlines()
        return [cls.line(line, d_type) for line in lines]


class BaseFileParser(BaseParser):
    """
    Abstract base class for the individual file parsers.

    It provides the following interface to be used by the VaspParser:

        - _parsable_items: a dictionary holding all items this parser can extract from it's file as well
          as the required information on how to extract those.
        - _parsed_data: a dictionary containing all the parsed data from this file.
        - get_quantity(): Method to be called by the VaspParser
          which will either fill the _parsed_data in case that it is empty by calling _parse_file
          or return the requested data from the _parsed_data. If another quantity is required as
          prerequisite it will be requested from the VaspParser.

          This method will be subscribed to the VaspParsers get_quantity delegate during initialisation.
          When the VaspParser calls his delegate this method will be called and return the requested
          quantity.
        _ _parse_file: an abstract method to be implemented by the actual file parser, which will
          parse the file and fill the _parsed_data dictionary.

        :param calc_parser_cls: Python class, optional, class of the calling CalculationParser instance

        :keyword file_path: Initialise with a path to a file. The file will be parsed by the FileParser
        :keyword data: Initialise with an aiida data object. This may be SingleFileData, KpointsData or StructureData.

    Additional keyword arguments might be defined by the inheriting classes.

    The second way to use the BaseFileParser is for writing VASP files based on given Aiida data objects.
    The BaseFileParser will provide the data object by the _parsed_object property and offer a public 'write' method
    to write the corresponding VASP file. Depending on whether the file under consideration is an actual input
    file, this may simply mean copying a file.
    """

    PARSABLE_ITEMS = {}

    def __init__(self, **kwargs):  # pylint: disable=unused-argument
        super(BaseFileParser, self).__init__()
        self._settings = kwargs.get('settings', None)
        self._exit_codes = kwargs.get('exit_codes', None)
        self._logger = aiidalogger.getChild(self.__class__.__name__)
<<<<<<< HEAD
        self._exit_code = None
        self._parsable_items = self.PARSABLE_ITEMS
=======
        self._vasp_parser = calc_parser_cls
        self.settings = None
        if calc_parser_cls is not None:
            calc_parser_cls.get_quantity.append(self.get_quantity)
            self.settings = calc_parser_cls.settings

        self.parsable_items = {}
>>>>>>> 2ab05efa
        self._parsed_data = {}
        self._data_obj = None

    @delegate_method_kwargs(prefix='_init_with_')
    def init_with_kwargs(self, **kwargs):
        """Delegate initialization to _init_with - methods."""

    def _init_with_settings(self, settings):
        """
        Dummy method to be called for doing nothing

        self._settings is set at __init__(). But this is needed because of
        two reasons:

        1) This method is called by init_with_kwargs in each file parser.
        2) self._settings is used in some _init_with_something_.
           So this has to be set before init_with_kwargs is called.

        """

    def _init_with_exit_codes(self, exit_codes):
        """See docstring of _init_with_settings."""

    def _init_with_file_path(self, path):
        """Init with a file path."""
        self._data_obj = SingleFile(path=path)

    def _init_with_data(self, data):
        """
        Init with aiida-data.

        This has to be overriden by every FileParser, which deals with an
        Aiida data class other than SingleFileData.
        """

        self._data_obj = SingleFile(data=data)

    @property
    def parsable_items(self):
        return self._parsable_items

    @property
    def exit_code(self):
        return self._exit_code

    def get_quantity(self, quantity_key):
        """
        Public method to get the required quantity from the _parsed_data dictionary if that exists.

        Otherwise parse the file. This method will be registered to the VaspParsers get_quantities
        delegate during __init__.
        """

        if quantity_key not in self._parsable_items:
            return None

        if self._parsed_data.get(quantity_key) is None:
            self._parsed_data = self._parse_file({})

        return self._parsed_data.get(quantity_key)

    def get_quantity_from_inputs(self, quantity_name, inputs, vasp_parser):
        """Method to handle inputs (to be removed)"""

        if quantity_name not in self._parsable_items:
            return None

        if self._parsed_data.get(quantity_name) is None:
            if inputs is None:
                inputs = {}
            if vasp_parser is not None:
                # gather everything required for parsing this quantity from the VaspParser.
                for inp in self._parsable_items[quantity_name]['inputs']:
                    inputs.update(vasp_parser.get_inputs(inp))
                    if inputs[inp] is None and inp in self._parsable_items[quantity_name]['prerequisites']:
                        # The VaspParser was unable to provide the required input.
                        return None
            self._parsed_data = self._parse_file(inputs)

        return self._parsed_data.get(quantity_name)

    def write(self, file_path):
        """
        Writes a VASP style file from the parsed Object.

        For non input files this means simply copying the file.
        """
        if self._parsed_object is not None:
            self._parsed_object.write(file_path)

    @property
    def _parsed_object(self):
        """
        Property to return the FileParsers _data_obj.

        The data_obj is either an instance of one of the parsevasp parser classes,
        which provide a write function, an instance of an aiida data node or an
        instance of SingleFile in case that it is just a file and does not have
        it's own 'write' method.

        In particular FileParsers storing aiida data nodes. will have to override this.
        """
        return self._data_obj

    @property
    def data_obj(self):
        return self._data_obj

    def _parse_file(self, inputs):
        """Abstract base method to parse this file parsers file. Has to be overwritten by the child class."""

        raise NotImplementedError('{classname} does not implement a _parse_file() ' 'method.'.format(classname=self.__class__.__name__))


class SingleFile(object):  # pylint: disable=useless-object-inheritance
    """
    Datastructure for a singleFile file providing a write method.

    This should get replaced, as soon as parsevasp has a dedicated class.
    """

    def __init__(self, **kwargs):
        super(SingleFile, self).__init__()
        self._path = None
        self._data = None
        self.init_with_kwargs(**kwargs)

    @delegate_method_kwargs(prefix='_init_with_')
    def init_with_kwargs(self, **kwqargs):
        """Delegate initialization to _init_with - methods."""

    def _init_with_path(self, path):
        self._path = path

    def _init_with_data(self, data):
        """Initialise with SingleFileData."""
        self._data = data

    @property
    def path(self):
        return self._path

    def write(self, dst):
        """Copy file to destination."""
        if self._path is not None:
            import shutil
            shutil.copyfile(self._path, dst)
            return

        if self._data is not None:
            with self._data.open() as input_obj, open(dst) as output_obj:
                lines = input_obj.readlines()
                output_obj.writelines(lines)


class KeyValueParser(BaseParser):
    """
    Key and value parser.

    ---------------------
    This baseclass has some utility functions for parsing files that are
    (mostly) in a `key` = `value` format.

    This class does not integrate with the VaspParser class currently.

    A simple example, which tries to convert values to python objects on a best effort basis. Usage::

        import re

        from aiida_vasp.parsers.file_parsers.parser import KeyValueParser

        ParamParser(KeyValueParser):

            def __init__(self, file_path):
                self._file_path = py.path.local(file_path)
                super(WinParser, self).__init__()
                self.result = {}

            def convert_or_not(self, value):
                for converter in self.get_converter_iter():
                    converted = self.try_convert(value, converter)
                    if converted and 'value' in converted:
                        return converted['value']
                return value

            def parse_file(self):
                assignments = re.findall(self.assignment, self._file_path.read())
                return {key: self.convert_or_not(value)}

    Parses files like::

        StrParam = value_1
        FloatParam = 1.0
        BoolParam = True
    """
    assignment = re.compile(r'(\w+)\s*[=: ]\s*([^;\n]*);?')
    bool_true = re.compile(r'^T$')
    bool_false = re.compile(r'^F$')
    comments = True

    @classmethod
    def get_lines(cls, filename):
        with open(filename) as input_file:
            lines = input_file.read().splitlines()
        return lines

    @classmethod
    def retval(cls, *args, **kwargs):
        """Normalize return values from value conversion functions."""
        val = list(args)
        if len(val) == 1:
            val = val[0]
        ret = {'value': val}
        ret.update(kwargs)
        return ret

    @classmethod
    def flatten(cls, lst):
        return [i for j in lst for i in j]

    @classmethod
    def find_kv(cls, line):
        return re.findall(cls.assignment, line)

    @classmethod
    def float(cls, string_):
        """Parse a string into an float value followed by a comment."""
        vals = string_.split()
        value = float(vals.pop(0))
        comment = ' '.join(vals)
        return cls.retval(value, comment=comment)

    @classmethod
    def float_unit(cls, string_):
        """Parse string into a float number with attached unit."""
        vals = string_.split()
        value = float(vals.pop(0))
        unit = vals.pop(0) if vals else ''
        comment = ' '.join(vals)
        return cls.retval(value, unit, comment=comment)

    @classmethod
    def int(cls, string_):
        """Parse a string into an integer value followed by a comment."""
        vals = string_.split()
        value = int(vals.pop(0))
        comment = ' '.join(vals)
        return cls.retval(value, comment=comment)

    @classmethod
    def int_unit(cls, string_):
        """Convert a string into a python value, associated unit and optional comment."""
        vals = string_.split()
        value = int(vals.pop(0))
        unit = vals.pop(0) if vals else ''
        comment = ' '.join(vals)
        return cls.retval(value, unit, comment=comment)

    @classmethod
    def string(cls, string_):
        """Parse a string into value and comment, assuming only the first word is the value."""
        vals = string_.split()
        value = vals.pop(0)
        comment = ' '.join(vals)
        return cls.retval(value, comment=comment)

    @classmethod
    def bool(cls, string_):
        """Parse string into a boolean value."""
        vals = string_.split()
        bool_str = vals.pop(0)
        if re.match(cls.bool_true, bool_str):
            value = True
        elif re.match(cls.bool_false, bool_str):
            value = False
        else:
            raise ValueError('bool string {} did not match any of {}'.format(string_, [cls.bool_true.pattern, cls.bool_false.pattern]))
        comment = ' '.join(vals)
        return cls.retval(value, comment=comment)

    @classmethod
    def kv_list(cls, filename):
        with open(filename) as input_fo:
            kv_list = filter(None, map(cls.find_kv, input_fo))
        return kv_list

    @classmethod
    def kv_dict(cls, kv_list):
        kv_dict = dict(cls.flatten(kv_list))
        return kv_dict

    @classmethod
    def clean_value(cls, str_value):
        """Get the converted python value from a string."""
        if str_value == '':
            return cls.retval(str_value)
        cleaned_value = None
        converters = cls.get_converter_iter()
        while not cleaned_value:
            cleaned_value = cls.try_convert(str_value, converters.next())
        return cleaned_value

    @classmethod
    def get_converter_iter(cls):
        converter_order = [cls.bool, cls.int, cls.float, cls.string]
        return (i for i in converter_order)

    @classmethod
    def try_convert(cls, input_value, converter):
        """Try to convert the input string into a python value given a conversion function."""
        if not isinstance(input_value, str):
            return {'value': input_value}
        try:
            cleaned_value = converter(input_value)
        except ValueError:
            cleaned_value = {}

        if cleaned_value.get('value', None) is None:
            return None
        return cleaned_value<|MERGE_RESOLUTION|>--- conflicted
+++ resolved
@@ -77,18 +77,8 @@
         self._settings = kwargs.get('settings', None)
         self._exit_codes = kwargs.get('exit_codes', None)
         self._logger = aiidalogger.getChild(self.__class__.__name__)
-<<<<<<< HEAD
         self._exit_code = None
         self._parsable_items = self.PARSABLE_ITEMS
-=======
-        self._vasp_parser = calc_parser_cls
-        self.settings = None
-        if calc_parser_cls is not None:
-            calc_parser_cls.get_quantity.append(self.get_quantity)
-            self.settings = calc_parser_cls.settings
-
-        self.parsable_items = {}
->>>>>>> 2ab05efa
         self._parsed_data = {}
         self._data_obj = None
 
